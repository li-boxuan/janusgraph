## The Benefits of JanusGraph

JanusGraph is designed to support the processing of graphs so large that
they require storage and computational capacities beyond what a single
machine can provide. Scaling graph data processing for real time
traversals and analytical queries is JanusGraph’s foundational benefit.
This section will discuss the various specific benefits of JanusGraph
and its underlying, supported persistence solutions.

### General JanusGraph Benefits

- Support for very large graphs. JanusGraph graphs scale with the
    number of machines in the cluster.
- Support for very many concurrent transactions and operational graph
    processing. JanusGraph’s transactional capacity scales with the
    number of machines in the cluster and answers complex traversal
    queries on huge graphs in milliseconds.
- Support for global graph analytics and batch graph processing
    through the Hadoop framework.
- Support for geo, numeric range, and full text search for vertices
    and edges on very large graphs.
- Native support for the popular property graph data model exposed by
    [Apache TinkerPop](https://tinkerpop.apache.org/).
- Native support for the graph traversal language
    [Gremlin](https://tinkerpop.apache.org/gremlin.html).
  - Numerous graph-level configurations provide knobs for tuning
    performance.
- Vertex-centric indices provide vertex-level querying to alleviate
    issues with the infamous [super node problem](http://thinkaurelius.com/2012/10/25/a-solution-to-the-supernode-problem/).
- Provides an optimized disk representation to allow for efficient use
    of storage and speed of access.
- Open source under the liberal [Apache 2 license](https://en.wikipedia.org/wiki/Apache_License).

### Benefits of JanusGraph with Apache Cassandra

<div style="float: right;">
    <img src="cassandra-small.svg">
</div>

-   [Continuously available](https://en.wikipedia.org/wiki/Continuous_availability)
    with no single point of failure.
-   No read/write bottlenecks to the graph as there is no master/slave
    architecture.

-   [Elastic scalability](https://en.wikipedia.org/wiki/Elastic_computing) allows
    for the introduction and removal of machines.
-   Caching layer ensures that continuously accessed data is available
    in memory.
-   Increase the size of the cache by adding more machines to the
    cluster.
-   Integration with [Apache Hadoop](https://hadoop.apache.org/).
-   Open source under the liberal Apache 2 license.

### Benefits of JanusGraph with HBase

<div style="float: right;">
    <img src="https://hbase.apache.org/images/hbase_logo.png">
</div>

-   Tight integration with the [Apache Hadoop](https://hadoop.apache.org/) ecosystem.
-   Native support for [strong consistency](https://en.wikipedia.org/wiki/Strong_consistency).
-   Linear scalability with the addition of more machines.
-   [Strictly consistent](https://en.wikipedia.org/wiki/Strict_consistency) reads and writes.
-   Convenient base classes for backing Hadoop
    [MapReduce](https://en.wikipedia.org/wiki/MapReduce) jobs with HBase
    tables.
-   Support for exporting metrics via
    [JMX](https://en.wikipedia.org/wiki/Java_Management_Extensions).
-   Open source under the liberal Apache 2 license.

### JanusGraph and the CAP Theorem

> Despite your best efforts, your system will experience enough faults
> that it will have to make a choice between reducing yield (i.e., stop
> answering requests) and reducing harvest (i.e., giving answers based
> on incomplete data). This decision should be based on business
> requirements.
>
> —  [Coda Hale](https://codahale.com/you-cant-sacrifice-partition-tolerance)

When using a database, the [CAP theorem](https://en.wikipedia.org/wiki/CAP_theorem) should be thoroughly
considered (C=Consistency, A=Availability, P=Partitionability).
JanusGraph is distributed with 3 supporting backends: [Apache Cassandra](https://cassandra.apache.org/),
 [Apache HBase](https://hbase.apache.org/), and [Oracle Berkeley DB Java Edition](https://www.oracle.com/technetwork/database/berkeleydb/overview/index-093405.html).
Note that BerkeleyDB JE is a non-distributed database and is typically
only used with JanusGraph for testing and exploration purposes.

HBase gives preference to consistency at the expense of yield, i.e. the
probability of completing a request. Cassandra gives preference to
availability at the expense of harvest, i.e. the completeness of the
<<<<<<< HEAD
answer to the query (data available/complete data).

## Getting Started
The examples in this section make extensive use of a toy graph
distributed with JanusGraph called *The Graph of the Gods*. This graph
is diagrammed below. The abstract data model is known as a 
[Property Graph Model](https://tinkerpop.apache.org/docs/{{ tinkerpop_version }}/reference#intro)
and this particular instance describes the relationships between the
beings and places of the Roman pantheon. Moreover, special text and
symbol modifiers in the diagram (e.g. bold, underline, etc.) denote
different schematics/typings in the graph.

![Graph of the Gods](graph-of-the-gods-2.png)

| visual symbol | meaning |
| ------------- |-------------|
|bold key|a graph indexed key|
|bold key with star|a graph indexed key that must have a unique value|
|underlined key|a vertex-centric indexed key|
|hollow-head edge|a functional/unique edge (no duplicates)|
|tail-crossed edge|a unidirectional edge (can only traverse in one direction)|

### Downloading JanusGraph and Running the Gremlin Console

JanusGraph can be downloaded from the
[Releases](https://github.com/JanusGraph/janusgraph/releases) section of
the project repository. Once retrieved and unpacked, a Gremlin Console
can be opened. The Gremlin Console is a
[REPL](https://en.wikipedia.org/wiki/Read%E2%80%93eval%E2%80%93print_loop)
(i.e. interactive shell) that is distributed with JanusGraph and only
differs from the standard Gremlin Console insofar that JanusGraph is a
pre-installed and pre-loaded package. Alternatively, a user may choose
to install and activate JanusGraph in an existing Gremlin Console by
downloading the JanusGraph package from the central repository. In the
example below, `janusgraph.zip` is used, however, be sure to unzip the
zip-file that was downloaded.

!!! important
    JanusGraph requires Java 8 (Standard Edition). Oracle Java 8 is
    recommended. JanusGraph’s shell scripts expect that the `$JAVA_HOME`
    environment variable points to the directory where JRE or JDK is
    installed.

```bash
$ unzip janusgraph-{{ latest_version }}.zip
Archive:  janusgraph-{{ latest_version }}.zip
  creating: janusgraph-{{ latest_version }}/
...
$ cd janusgraph-{{ latest_version }}
$ bin/gremlin.sh

         \,,,/
         (o o)
-----oOOo-(3)-oOOo-----
09:12:24 INFO  org.apache.tinkerpop.gremlin.hadoop.structure.HadoopGraph  - HADOOP_GREMLIN_LIBS is set to: /usr/local/janusgraph/lib
plugin activated: tinkerpop.hadoop
plugin activated: janusgraph.imports
gremlin>
```

The Gremlin Console interprets commands using [Apache Groovy](https://www.groovy-lang.org/). 
Groovy is a superset of Java that
has various shorthand notations that make interactive programming
easier. Likewise Gremlin-Groovy is a superset of Groovy with various
shorthand notations that make graph traversals easy. The basic examples
below demonstrate handling numbers, strings, and maps. The remainder of
the tutorial will discuss graph-specific constructs.
```groovy
gremlin> 100-10
==>90
gremlin> "JanusGraph:" + " The Rise of Big Graph Data"
==>JanusGraph: The Rise of Big Graph Data
gremlin> [name:'aurelius', vocation:['philosopher', 'emperor']]
==>name=aurelius
==>vocation=[philosopher, emperor]
```

!!! tip
    Refer to [Apache TinkerPop](https://tinkerpop.apache.org/docs/{{ tinkerpop_version }}/reference),
    [SQL2Gremlin](http://sql2gremlin.com/), and [Gremlin Recipes](https://tinkerpop.apache.org/docs/{{ tinkerpop_version }}/recipes/)
    for more information about using Gremlin.

### Loading the Graph of the Gods Into JanusGraph

The example below will open a JanusGraph graph instance and load *The
Graph of the Gods* dataset diagrammed above. `JanusGraphFactory`
provides a set of static `open` methods, each of which takes a
configuration as its argument and returns a graph instance. This
tutorial calls one of these `open` methods on a configuration that uses
the [BerkeleyDB](storage-backend/bdb.md) storage backend and the
[Elasticsearch](index-backend/elasticsearch.md) index backend, then loads *The Graph of
the Gods* using the helper class `GraphOfTheGodsFactory`. This section
skips over the configuration details, but additional information about
storage backends, index backends, and their configuration are available
in [Storage Backends](storage-backend/index.md), [Index Backends](index-backend/search-predicates.md), and
[Configuration Reference](basics/configuration-reference.md).

```groovy
gremlin> graph = JanusGraphFactory.open('conf/janusgraph-berkeleyje-es.properties')
==>standardjanusgraph[berkeleyje:../db/berkeley]
gremlin> GraphOfTheGodsFactory.load(graph)
==>null
gremlin> g = graph.traversal()
==>graphtraversalsource[standardjanusgraph[berkeleyje:../db/berkeley], standard]
```

The `JanusGraphFactory.open() and GraphOfTheGodsFactory.load()` methods
do the following to the newly constructed graph prior to returning it:

1. Creates a collection of global and vertex-centric indices on the graph.
2. Adds all the vertices to the graph along with their properties.
3. Adds all the edges to the graph along with their properties.

Please see the [GraphOfTheGodsFactory source code](https://github.com/JanusGraph/janusgraph/blob/master/janusgraph-core/src/main/java/org/janusgraph/example/GraphOfTheGodsFactory.java)
for details.

For those using JanusGraph/Cassandra (or JanusGraph/HBase), be sure to
make use of `conf/janusgraph-cql-es.properties` (or
`conf/janusgraph-hbase-es.properties`) and
`GraphOfTheGodsFactory.load()`.

```groovy
gremlin> graph = JanusGraphFactory.open('conf/janusgraph-cql-es.properties')
==>standardjanusgraph[cql:[127.0.0.1]]
gremlin> GraphOfTheGodsFactory.load(graph)
==>null
gremlin> g = graph.traversal()
==>graphtraversalsource[standardjanusgraph[cql:[127.0.0.1]], standard]
```

You may also use the `conf/janusgraph-cql.properties`,
`conf/janusgraph-berkeleyje.properties`, or
`conf/janusgraph-hbase.properties` configuration files to open a graph
without an indexing backend configured. In such cases, you will need to
use the `GraphOfTheGodsFactory.loadWithoutMixedIndex()` method to load
the *Graph of the Gods* so that it doesn’t attempt to make use of an
indexing backend.
```groovy
gremlin> graph = JanusGraphFactory.open('conf/janusgraph-cql.properties')
==>standardjanusgraph[cql:[127.0.0.1]]
gremlin> GraphOfTheGodsFactory.loadWithoutMixedIndex(graph, true)
==>null
gremlin> g = graph.traversal()
==>graphtraversalsource[standardjanusgraph[cql:[127.0.0.1]], standard]
```
### Global Graph Indices


The typical pattern for accessing data in a graph database is to first
locate the entry point into the graph using a graph index. That entry
point is an element (or set of elements) — i.e. a vertex or edge. From
the entry elements, a Gremlin path description describes how to traverse
to other elements in the graph via the explicit graph structure.

Given that there is a unique index on `name` property, the Saturn vertex
can be retrieved. The property map (i.e. the key/value pairs of Saturn)
can then be examined. As demonstrated, the Saturn vertex has a `name` of
"saturn, " an `age` of 10000, and a `type` of "titan." The grandchild of
Saturn can be retrieved with a traversal that expresses: "Who is
Saturn’s grandchild?" (the inverse of "father" is "child"). The result
is Hercules.

```groovy
gremlin> saturn = g.V().has('name', 'saturn').next()
==>v[256]
gremlin> g.V(saturn).valueMap()
==>[name:[saturn], age:[10000]]
gremlin> g.V(saturn).in('father').in('father').values('name')
==>hercules
```

The property `place` is also in a graph index. The property `place` is
an edge property. Therefore, JanusGraph can index edges in a graph
index. It is possible to query *The Graph of the Gods* for all events
that have happened within 50 kilometers of
[Athens](https://en.wikipedia.org/wiki/Athens) (latitude:37.97 and
long:23.72). Then, given that information, which vertices were involved
in those events.

```groovy
gremlin> g.E().has('place', geoWithin(Geoshape.circle(37.97, 23.72, 50)))
==>e[a9x-co8-9hx-39s][16424-battled->4240]
==>e[9vp-co8-9hx-9ns][16424-battled->12520]
gremlin> g.E().has('place', geoWithin(Geoshape.circle(37.97, 23.72, 50))).as('source').inV().as('god2').select('source').outV().as('god1').select('god1', 'god2').by('name')
==>[god1:hercules, god2:hydra]
==>[god1:hercules, god2:nemean]
```
Graph indices are one type of index structure in JanusGraph. Graph
indices are automatically chosen by JanusGraph to answer which ask for
all vertices (`g.V`) or all edges (`g.E`) that satisfy one or multiple
constraints (e.g. `has` or `interval`). The second aspect of indexing in
JanusGraph is known as vertex-centric indices. Vertex-centric indices
are utilized to speed up traversals inside the graph. Vertex-centric
indices are described later.

#### Graph Traversal Examples

> [Hercules](https://en.wikipedia.org/wiki/Hercules), son of Jupiter and
> [Alcmene](https://en.wikipedia.org/wiki/Alcmene), bore super human
> strength. Hercules was a
> [Demigod](https://en.wikipedia.org/wiki/Demigod) because his father was
> a god and his mother was a human.
> [Juno](https://en.wikipedia.org/wiki/Juno_(mythology)), wife of
> Jupiter, was furious with Jupiter’s infidelity. In revenge, she
> blinded Hercules with temporary insanity and caused him to kill his
> wife and children. To atone for the slaying, Hercules was ordered by
> the [Oracle of Delphi](https://en.wikipedia.org/wiki/Oracle_at_Delphi)
> to serve [Eurystheus](https://en.wikipedia.org/wiki/Eurystheus).
> Eurystheus appointed Hercules to 12 labors.

In the previous section, it was demonstrated that Saturn’s grandchild
was Hercules. This can be expressed using a `loop`. In essence, Hercules
is the vertex that is 2-steps away from Saturn along the `in('father')`
path.
```groovy
gremlin> hercules = g.V(saturn).repeat(__.in('father')).times(2).next()
==>v[1536]
```

Hercules is a demigod. To prove that Hercules is half human and half
god, his parent’s origins must be examined. It is possible to traverse
from the Hercules vertex to his mother and father. Finally, it is
possible to determine the `type` of each of them — yielding "god" and
"human."
```groovy
gremlin> g.V(hercules).out('father', 'mother')
==>v[1024]
==>v[1792]
gremlin> g.V(hercules).out('father', 'mother').values('name')
==>jupiter
==>alcmene
gremlin> g.V(hercules).out('father', 'mother').label()
==>god
==>human
gremlin> hercules.label()
==>demigod
```

The examples thus far have been with respect to the genetic lines of the
various actors in the Roman pantheon. The [Property Graph Model](https://tinkerpop.apache.org/docs/{{ tinkerpop_version }}/reference#intro)
is expressive enough to represent multiple types of things and
relationships. In this way, *The Graph of the Gods* also identifies
Hercules' various heroic exploits --- his famous 12 labors. In the
previous section, it was discovered that Hercules was involved in two
battles near Athens. It is possible to explore these events by
traversing `battled` edges out of the Hercules vertex.
```groovy
gremlin> g.V(hercules).out('battled')
==>v[2304]
==>v[2560]
==>v[2816]
gremlin> g.V(hercules).out('battled').valueMap()
==>[name:[nemean]]
==>[name:[hydra]]
==>[name:[cerberus]]
gremlin> g.V(hercules).outE('battled').has('time', gt(1)).inV().values('name')
==>cerberus
==>hydra
```

The edge property `time` on `battled` edges is indexed by the
vertex-centric indices of a vertex. Retrieving `battled` edges incident
to Hercules according to a constraint/filter on `time` is faster than
doing a linear scan of all edges and filtering (typically `O(log n)`,
where `n` is the number incident edges). JanusGraph is intelligent
enough to use vertex-centric indices when available. A `toString()` of a
Gremlin expression shows a decomposition into individual steps.

```groovy
gremlin> g.V(hercules).outE('battled').has('time', gt(1)).inV().values('name').toString()
==>[GraphStep([v[24744]],vertex), VertexStep(OUT,[battled],edge), HasStep([time.gt(1)]), EdgeVertexStep(IN), PropertiesStep([name],value)]
```

#### More Complex Graph Traversal Examples

> In the depths of Tartarus lives Pluto. His relationship with Hercules
> was strained by the fact that Hercules battled his pet, Cerberus.
> However, Hercules is his nephew — how should he make Hercules pay for
> his insolence?

The Gremlin traversals below provide more examples over *The Graph of
the Gods*. The explanation of each traversal is provided in the prior
line as a `//` comment.

##### Cohabitors of Tartarus
```groovy
gremlin> pluto = g.V().has('name', 'pluto').next()
==>v[2048]
gremlin> // who are pluto's cohabitants?
gremlin> g.V(pluto).out('lives').in('lives').values('name')
==>pluto
==>cerberus
gremlin> // pluto can't be his own cohabitant
gremlin> g.V(pluto).out('lives').in('lives').where(is(neq(pluto))).values('name')
==>cerberus
gremlin> g.V(pluto).as('x').out('lives').in('lives').where(neq('x')).values('name')
==>cerberus
```

##### Pluto’s Brothers

```groovy
gremlin> // where do pluto's brothers live?
gremlin> g.V(pluto).out('brother').out('lives').values('name')
==>sky
==>sea
gremlin> // which brother lives in which place?
gremlin> g.V(pluto).out('brother').as('god').out('lives').as('place').select('god', 'place')
==>[god:v[1024], place:v[512]]
==>[god:v[1280], place:v[768]]
gremlin> // what is the name of the brother and the name of the place?
gremlin> g.V(pluto).out('brother').as('god').out('lives').as('place').select('god', 'place').by('name')
==>[god:jupiter, place:sky]
==>[god:neptune, place:sea]
```

Finally, Pluto lives in Tartarus because he shows no concern for death.
His brothers, on the other hand, chose their locations based upon their
love for certain qualities of those locations.!
```groovy
gremlin> g.V(pluto).outE('lives').values('reason')
==>no fear of death
gremlin> g.E().has('reason', textContains('loves'))
==>e[6xs-sg-m51-e8][1024-lives->512]
==>e[70g-zk-m51-lc][1280-lives->768]
gremlin> g.E().has('reason', textContains('loves')).as('source').values('reason').as('reason').select('source').outV().values('name').as('god').select('source').inV().values('name').as('thing').select('god', 'reason', 'thing')
==>[god:neptune, reason:loves waves, thing:sea]
==>[god:jupiter, reason:loves fresh breezes, thing:sky]
```

## Architectural Overview
JanusGraph is a graph database engine. JanusGraph itself is focused on
compact graph serialization, rich graph data modeling, and efficient
query execution. In addition, JanusGraph utilizes Hadoop for graph
analytics and batch graph processing. JanusGraph implements robust,
modular interfaces for data persistence, data indexing, and client
access. JanusGraph’s modular architecture allows it to interoperate with
a wide range of storage, index, and client technologies; it also eases
the process of extending JanusGraph to support new ones.

Between JanusGraph and the disks sits one or more storage and indexing
adapters. JanusGraph comes standard with the following adapters, but
JanusGraph’s modular architecture supports third-party adapters.

-   Data storage:
    -   [Apache Cassandra](storage-backend/cassandra.md)
    -   [Apache HBase](storage-backend/hbase.md)
    -   [Oracle Berkeley DB Java Edition](storage-backend/bdb.md)
-   Indices, which speed up and enable more complex queries:
    -   [Elasticsearch](index-backend/elasticsearch.md)
    -   [Apache Solr](index-backend/solr.md)
    -   [Apache Lucene](index-backend/lucene.md)

Broadly speaking, applications can interact with JanusGraph in two ways:

-   Embed JanusGraph inside the application executing
    [Gremlin](https://tinkerpop.apache.org/docs/{{ tinkerpop_version }}/reference#graph-traversal-steps)
    queries directly against the graph within the same JVM. Query
    execution, JanusGraph’s caches, and transaction handling all happen
    in the same JVM as the application while data retrieval from the
    storage backend may be local or remote.

-   Interact with a local or remote JanusGraph instance by submitting
    Gremlin queries to the server. JanusGraph natively supports the
    Gremlin Server component of the [Apache TinkerPop](https://tinkerpop.apache.org/) stack.

![High-level JanusGraph Architecture and Context](architecture-layer-diagram.svg)
=======
answer to the query (data available/complete data).
>>>>>>> e319162f
<|MERGE_RESOLUTION|>--- conflicted
+++ resolved
@@ -88,374 +88,4 @@
 HBase gives preference to consistency at the expense of yield, i.e. the
 probability of completing a request. Cassandra gives preference to
 availability at the expense of harvest, i.e. the completeness of the
-<<<<<<< HEAD
-answer to the query (data available/complete data).
-
-## Getting Started
-The examples in this section make extensive use of a toy graph
-distributed with JanusGraph called *The Graph of the Gods*. This graph
-is diagrammed below. The abstract data model is known as a 
-[Property Graph Model](https://tinkerpop.apache.org/docs/{{ tinkerpop_version }}/reference#intro)
-and this particular instance describes the relationships between the
-beings and places of the Roman pantheon. Moreover, special text and
-symbol modifiers in the diagram (e.g. bold, underline, etc.) denote
-different schematics/typings in the graph.
-
-![Graph of the Gods](graph-of-the-gods-2.png)
-
-| visual symbol | meaning |
-| ------------- |-------------|
-|bold key|a graph indexed key|
-|bold key with star|a graph indexed key that must have a unique value|
-|underlined key|a vertex-centric indexed key|
-|hollow-head edge|a functional/unique edge (no duplicates)|
-|tail-crossed edge|a unidirectional edge (can only traverse in one direction)|
-
-### Downloading JanusGraph and Running the Gremlin Console
-
-JanusGraph can be downloaded from the
-[Releases](https://github.com/JanusGraph/janusgraph/releases) section of
-the project repository. Once retrieved and unpacked, a Gremlin Console
-can be opened. The Gremlin Console is a
-[REPL](https://en.wikipedia.org/wiki/Read%E2%80%93eval%E2%80%93print_loop)
-(i.e. interactive shell) that is distributed with JanusGraph and only
-differs from the standard Gremlin Console insofar that JanusGraph is a
-pre-installed and pre-loaded package. Alternatively, a user may choose
-to install and activate JanusGraph in an existing Gremlin Console by
-downloading the JanusGraph package from the central repository. In the
-example below, `janusgraph.zip` is used, however, be sure to unzip the
-zip-file that was downloaded.
-
-!!! important
-    JanusGraph requires Java 8 (Standard Edition). Oracle Java 8 is
-    recommended. JanusGraph’s shell scripts expect that the `$JAVA_HOME`
-    environment variable points to the directory where JRE or JDK is
-    installed.
-
-```bash
-$ unzip janusgraph-{{ latest_version }}.zip
-Archive:  janusgraph-{{ latest_version }}.zip
-  creating: janusgraph-{{ latest_version }}/
-...
-$ cd janusgraph-{{ latest_version }}
-$ bin/gremlin.sh
-
-         \,,,/
-         (o o)
------oOOo-(3)-oOOo-----
-09:12:24 INFO  org.apache.tinkerpop.gremlin.hadoop.structure.HadoopGraph  - HADOOP_GREMLIN_LIBS is set to: /usr/local/janusgraph/lib
-plugin activated: tinkerpop.hadoop
-plugin activated: janusgraph.imports
-gremlin>
-```
-
-The Gremlin Console interprets commands using [Apache Groovy](https://www.groovy-lang.org/). 
-Groovy is a superset of Java that
-has various shorthand notations that make interactive programming
-easier. Likewise Gremlin-Groovy is a superset of Groovy with various
-shorthand notations that make graph traversals easy. The basic examples
-below demonstrate handling numbers, strings, and maps. The remainder of
-the tutorial will discuss graph-specific constructs.
-```groovy
-gremlin> 100-10
-==>90
-gremlin> "JanusGraph:" + " The Rise of Big Graph Data"
-==>JanusGraph: The Rise of Big Graph Data
-gremlin> [name:'aurelius', vocation:['philosopher', 'emperor']]
-==>name=aurelius
-==>vocation=[philosopher, emperor]
-```
-
-!!! tip
-    Refer to [Apache TinkerPop](https://tinkerpop.apache.org/docs/{{ tinkerpop_version }}/reference),
-    [SQL2Gremlin](http://sql2gremlin.com/), and [Gremlin Recipes](https://tinkerpop.apache.org/docs/{{ tinkerpop_version }}/recipes/)
-    for more information about using Gremlin.
-
-### Loading the Graph of the Gods Into JanusGraph
-
-The example below will open a JanusGraph graph instance and load *The
-Graph of the Gods* dataset diagrammed above. `JanusGraphFactory`
-provides a set of static `open` methods, each of which takes a
-configuration as its argument and returns a graph instance. This
-tutorial calls one of these `open` methods on a configuration that uses
-the [BerkeleyDB](storage-backend/bdb.md) storage backend and the
-[Elasticsearch](index-backend/elasticsearch.md) index backend, then loads *The Graph of
-the Gods* using the helper class `GraphOfTheGodsFactory`. This section
-skips over the configuration details, but additional information about
-storage backends, index backends, and their configuration are available
-in [Storage Backends](storage-backend/index.md), [Index Backends](index-backend/search-predicates.md), and
-[Configuration Reference](basics/configuration-reference.md).
-
-```groovy
-gremlin> graph = JanusGraphFactory.open('conf/janusgraph-berkeleyje-es.properties')
-==>standardjanusgraph[berkeleyje:../db/berkeley]
-gremlin> GraphOfTheGodsFactory.load(graph)
-==>null
-gremlin> g = graph.traversal()
-==>graphtraversalsource[standardjanusgraph[berkeleyje:../db/berkeley], standard]
-```
-
-The `JanusGraphFactory.open() and GraphOfTheGodsFactory.load()` methods
-do the following to the newly constructed graph prior to returning it:
-
-1. Creates a collection of global and vertex-centric indices on the graph.
-2. Adds all the vertices to the graph along with their properties.
-3. Adds all the edges to the graph along with their properties.
-
-Please see the [GraphOfTheGodsFactory source code](https://github.com/JanusGraph/janusgraph/blob/master/janusgraph-core/src/main/java/org/janusgraph/example/GraphOfTheGodsFactory.java)
-for details.
-
-For those using JanusGraph/Cassandra (or JanusGraph/HBase), be sure to
-make use of `conf/janusgraph-cql-es.properties` (or
-`conf/janusgraph-hbase-es.properties`) and
-`GraphOfTheGodsFactory.load()`.
-
-```groovy
-gremlin> graph = JanusGraphFactory.open('conf/janusgraph-cql-es.properties')
-==>standardjanusgraph[cql:[127.0.0.1]]
-gremlin> GraphOfTheGodsFactory.load(graph)
-==>null
-gremlin> g = graph.traversal()
-==>graphtraversalsource[standardjanusgraph[cql:[127.0.0.1]], standard]
-```
-
-You may also use the `conf/janusgraph-cql.properties`,
-`conf/janusgraph-berkeleyje.properties`, or
-`conf/janusgraph-hbase.properties` configuration files to open a graph
-without an indexing backend configured. In such cases, you will need to
-use the `GraphOfTheGodsFactory.loadWithoutMixedIndex()` method to load
-the *Graph of the Gods* so that it doesn’t attempt to make use of an
-indexing backend.
-```groovy
-gremlin> graph = JanusGraphFactory.open('conf/janusgraph-cql.properties')
-==>standardjanusgraph[cql:[127.0.0.1]]
-gremlin> GraphOfTheGodsFactory.loadWithoutMixedIndex(graph, true)
-==>null
-gremlin> g = graph.traversal()
-==>graphtraversalsource[standardjanusgraph[cql:[127.0.0.1]], standard]
-```
-### Global Graph Indices
-
-
-The typical pattern for accessing data in a graph database is to first
-locate the entry point into the graph using a graph index. That entry
-point is an element (or set of elements) — i.e. a vertex or edge. From
-the entry elements, a Gremlin path description describes how to traverse
-to other elements in the graph via the explicit graph structure.
-
-Given that there is a unique index on `name` property, the Saturn vertex
-can be retrieved. The property map (i.e. the key/value pairs of Saturn)
-can then be examined. As demonstrated, the Saturn vertex has a `name` of
-"saturn, " an `age` of 10000, and a `type` of "titan." The grandchild of
-Saturn can be retrieved with a traversal that expresses: "Who is
-Saturn’s grandchild?" (the inverse of "father" is "child"). The result
-is Hercules.
-
-```groovy
-gremlin> saturn = g.V().has('name', 'saturn').next()
-==>v[256]
-gremlin> g.V(saturn).valueMap()
-==>[name:[saturn], age:[10000]]
-gremlin> g.V(saturn).in('father').in('father').values('name')
-==>hercules
-```
-
-The property `place` is also in a graph index. The property `place` is
-an edge property. Therefore, JanusGraph can index edges in a graph
-index. It is possible to query *The Graph of the Gods* for all events
-that have happened within 50 kilometers of
-[Athens](https://en.wikipedia.org/wiki/Athens) (latitude:37.97 and
-long:23.72). Then, given that information, which vertices were involved
-in those events.
-
-```groovy
-gremlin> g.E().has('place', geoWithin(Geoshape.circle(37.97, 23.72, 50)))
-==>e[a9x-co8-9hx-39s][16424-battled->4240]
-==>e[9vp-co8-9hx-9ns][16424-battled->12520]
-gremlin> g.E().has('place', geoWithin(Geoshape.circle(37.97, 23.72, 50))).as('source').inV().as('god2').select('source').outV().as('god1').select('god1', 'god2').by('name')
-==>[god1:hercules, god2:hydra]
-==>[god1:hercules, god2:nemean]
-```
-Graph indices are one type of index structure in JanusGraph. Graph
-indices are automatically chosen by JanusGraph to answer which ask for
-all vertices (`g.V`) or all edges (`g.E`) that satisfy one or multiple
-constraints (e.g. `has` or `interval`). The second aspect of indexing in
-JanusGraph is known as vertex-centric indices. Vertex-centric indices
-are utilized to speed up traversals inside the graph. Vertex-centric
-indices are described later.
-
-#### Graph Traversal Examples
-
-> [Hercules](https://en.wikipedia.org/wiki/Hercules), son of Jupiter and
-> [Alcmene](https://en.wikipedia.org/wiki/Alcmene), bore super human
-> strength. Hercules was a
-> [Demigod](https://en.wikipedia.org/wiki/Demigod) because his father was
-> a god and his mother was a human.
-> [Juno](https://en.wikipedia.org/wiki/Juno_(mythology)), wife of
-> Jupiter, was furious with Jupiter’s infidelity. In revenge, she
-> blinded Hercules with temporary insanity and caused him to kill his
-> wife and children. To atone for the slaying, Hercules was ordered by
-> the [Oracle of Delphi](https://en.wikipedia.org/wiki/Oracle_at_Delphi)
-> to serve [Eurystheus](https://en.wikipedia.org/wiki/Eurystheus).
-> Eurystheus appointed Hercules to 12 labors.
-
-In the previous section, it was demonstrated that Saturn’s grandchild
-was Hercules. This can be expressed using a `loop`. In essence, Hercules
-is the vertex that is 2-steps away from Saturn along the `in('father')`
-path.
-```groovy
-gremlin> hercules = g.V(saturn).repeat(__.in('father')).times(2).next()
-==>v[1536]
-```
-
-Hercules is a demigod. To prove that Hercules is half human and half
-god, his parent’s origins must be examined. It is possible to traverse
-from the Hercules vertex to his mother and father. Finally, it is
-possible to determine the `type` of each of them — yielding "god" and
-"human."
-```groovy
-gremlin> g.V(hercules).out('father', 'mother')
-==>v[1024]
-==>v[1792]
-gremlin> g.V(hercules).out('father', 'mother').values('name')
-==>jupiter
-==>alcmene
-gremlin> g.V(hercules).out('father', 'mother').label()
-==>god
-==>human
-gremlin> hercules.label()
-==>demigod
-```
-
-The examples thus far have been with respect to the genetic lines of the
-various actors in the Roman pantheon. The [Property Graph Model](https://tinkerpop.apache.org/docs/{{ tinkerpop_version }}/reference#intro)
-is expressive enough to represent multiple types of things and
-relationships. In this way, *The Graph of the Gods* also identifies
-Hercules' various heroic exploits --- his famous 12 labors. In the
-previous section, it was discovered that Hercules was involved in two
-battles near Athens. It is possible to explore these events by
-traversing `battled` edges out of the Hercules vertex.
-```groovy
-gremlin> g.V(hercules).out('battled')
-==>v[2304]
-==>v[2560]
-==>v[2816]
-gremlin> g.V(hercules).out('battled').valueMap()
-==>[name:[nemean]]
-==>[name:[hydra]]
-==>[name:[cerberus]]
-gremlin> g.V(hercules).outE('battled').has('time', gt(1)).inV().values('name')
-==>cerberus
-==>hydra
-```
-
-The edge property `time` on `battled` edges is indexed by the
-vertex-centric indices of a vertex. Retrieving `battled` edges incident
-to Hercules according to a constraint/filter on `time` is faster than
-doing a linear scan of all edges and filtering (typically `O(log n)`,
-where `n` is the number incident edges). JanusGraph is intelligent
-enough to use vertex-centric indices when available. A `toString()` of a
-Gremlin expression shows a decomposition into individual steps.
-
-```groovy
-gremlin> g.V(hercules).outE('battled').has('time', gt(1)).inV().values('name').toString()
-==>[GraphStep([v[24744]],vertex), VertexStep(OUT,[battled],edge), HasStep([time.gt(1)]), EdgeVertexStep(IN), PropertiesStep([name],value)]
-```
-
-#### More Complex Graph Traversal Examples
-
-> In the depths of Tartarus lives Pluto. His relationship with Hercules
-> was strained by the fact that Hercules battled his pet, Cerberus.
-> However, Hercules is his nephew — how should he make Hercules pay for
-> his insolence?
-
-The Gremlin traversals below provide more examples over *The Graph of
-the Gods*. The explanation of each traversal is provided in the prior
-line as a `//` comment.
-
-##### Cohabitors of Tartarus
-```groovy
-gremlin> pluto = g.V().has('name', 'pluto').next()
-==>v[2048]
-gremlin> // who are pluto's cohabitants?
-gremlin> g.V(pluto).out('lives').in('lives').values('name')
-==>pluto
-==>cerberus
-gremlin> // pluto can't be his own cohabitant
-gremlin> g.V(pluto).out('lives').in('lives').where(is(neq(pluto))).values('name')
-==>cerberus
-gremlin> g.V(pluto).as('x').out('lives').in('lives').where(neq('x')).values('name')
-==>cerberus
-```
-
-##### Pluto’s Brothers
-
-```groovy
-gremlin> // where do pluto's brothers live?
-gremlin> g.V(pluto).out('brother').out('lives').values('name')
-==>sky
-==>sea
-gremlin> // which brother lives in which place?
-gremlin> g.V(pluto).out('brother').as('god').out('lives').as('place').select('god', 'place')
-==>[god:v[1024], place:v[512]]
-==>[god:v[1280], place:v[768]]
-gremlin> // what is the name of the brother and the name of the place?
-gremlin> g.V(pluto).out('brother').as('god').out('lives').as('place').select('god', 'place').by('name')
-==>[god:jupiter, place:sky]
-==>[god:neptune, place:sea]
-```
-
-Finally, Pluto lives in Tartarus because he shows no concern for death.
-His brothers, on the other hand, chose their locations based upon their
-love for certain qualities of those locations.!
-```groovy
-gremlin> g.V(pluto).outE('lives').values('reason')
-==>no fear of death
-gremlin> g.E().has('reason', textContains('loves'))
-==>e[6xs-sg-m51-e8][1024-lives->512]
-==>e[70g-zk-m51-lc][1280-lives->768]
-gremlin> g.E().has('reason', textContains('loves')).as('source').values('reason').as('reason').select('source').outV().values('name').as('god').select('source').inV().values('name').as('thing').select('god', 'reason', 'thing')
-==>[god:neptune, reason:loves waves, thing:sea]
-==>[god:jupiter, reason:loves fresh breezes, thing:sky]
-```
-
-## Architectural Overview
-JanusGraph is a graph database engine. JanusGraph itself is focused on
-compact graph serialization, rich graph data modeling, and efficient
-query execution. In addition, JanusGraph utilizes Hadoop for graph
-analytics and batch graph processing. JanusGraph implements robust,
-modular interfaces for data persistence, data indexing, and client
-access. JanusGraph’s modular architecture allows it to interoperate with
-a wide range of storage, index, and client technologies; it also eases
-the process of extending JanusGraph to support new ones.
-
-Between JanusGraph and the disks sits one or more storage and indexing
-adapters. JanusGraph comes standard with the following adapters, but
-JanusGraph’s modular architecture supports third-party adapters.
-
--   Data storage:
-    -   [Apache Cassandra](storage-backend/cassandra.md)
-    -   [Apache HBase](storage-backend/hbase.md)
-    -   [Oracle Berkeley DB Java Edition](storage-backend/bdb.md)
--   Indices, which speed up and enable more complex queries:
-    -   [Elasticsearch](index-backend/elasticsearch.md)
-    -   [Apache Solr](index-backend/solr.md)
-    -   [Apache Lucene](index-backend/lucene.md)
-
-Broadly speaking, applications can interact with JanusGraph in two ways:
-
--   Embed JanusGraph inside the application executing
-    [Gremlin](https://tinkerpop.apache.org/docs/{{ tinkerpop_version }}/reference#graph-traversal-steps)
-    queries directly against the graph within the same JVM. Query
-    execution, JanusGraph’s caches, and transaction handling all happen
-    in the same JVM as the application while data retrieval from the
-    storage backend may be local or remote.
-
--   Interact with a local or remote JanusGraph instance by submitting
-    Gremlin queries to the server. JanusGraph natively supports the
-    Gremlin Server component of the [Apache TinkerPop](https://tinkerpop.apache.org/) stack.
-
-![High-level JanusGraph Architecture and Context](architecture-layer-diagram.svg)
-=======
-answer to the query (data available/complete data).
->>>>>>> e319162f
+answer to the query (data available/complete data).