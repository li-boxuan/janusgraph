--- conflicted
+++ resolved
@@ -10,16 +10,13 @@
  */
 public class Titan {
 
-<<<<<<< HEAD
     public static final String TTL = "_ttl";
 
-=======
     /**
      * The version of this Titan graph database
      *
      * @return
      */
->>>>>>> 3b3d63a3
     public static String version() {
         return TitanConstants.VERSION;
     }
