package com.thinkaurelius.titan.graphdb.database;

import com.carrotsearch.hppc.LongArrayList;
import com.carrotsearch.hppc.LongObjectOpenHashMap;
import com.carrotsearch.hppc.LongOpenHashSet;
import com.carrotsearch.hppc.LongSet;
import com.carrotsearch.hppc.cursors.LongObjectCursor;
import com.google.common.base.Preconditions;
import com.thinkaurelius.titan.core.*;
import com.thinkaurelius.titan.diskstorage.ReadBuffer;
import com.thinkaurelius.titan.diskstorage.StaticBuffer;
import com.thinkaurelius.titan.diskstorage.keycolumnvalue.Entry;
import com.thinkaurelius.titan.diskstorage.keycolumnvalue.SliceQuery;
import com.thinkaurelius.titan.diskstorage.keycolumnvalue.StaticBufferEntry;
import com.thinkaurelius.titan.diskstorage.util.ByteBufferUtil;
import com.thinkaurelius.titan.graphdb.database.idhandling.IDHandler;
import com.thinkaurelius.titan.graphdb.database.idhandling.VariableLong;
import com.thinkaurelius.titan.graphdb.database.serialize.DataOutput;
import com.thinkaurelius.titan.graphdb.database.serialize.Serializer;
import com.thinkaurelius.titan.graphdb.internal.InternalRelation;
import com.thinkaurelius.titan.graphdb.internal.InternalType;
import com.thinkaurelius.titan.graphdb.internal.InternalVertex;
import com.thinkaurelius.titan.graphdb.internal.RelationType;
import com.thinkaurelius.titan.graphdb.relations.EdgeDirection;
import com.thinkaurelius.titan.graphdb.relations.RelationCache;
import com.thinkaurelius.titan.graphdb.types.TypeInspector;
import com.thinkaurelius.titan.util.datastructures.Interval;
import com.tinkerpop.blueprints.Direction;

import org.slf4j.Logger;
import org.slf4j.LoggerFactory;

import java.util.Arrays;

import static com.thinkaurelius.titan.graphdb.database.idhandling.IDHandler.*;

/**
 * @author Matthias Broecheler (me@matthiasb.com)
 */

public class EdgeSerializer implements RelationReader {
    @SuppressWarnings("unused")
    private static final Logger logger = LoggerFactory.getLogger(EdgeSerializer.class);


    private static final int DEFAULT_COLUMN_CAPACITY = 60;
    private static final int DEFAULT_VALUE_CAPACITY = 128;

    private final Serializer serializer;

    public EdgeSerializer(Serializer serializer) {
        this.serializer = serializer;
    }

    public RelationCache readRelation(long vertexid, Entry data, boolean parseHeaderOnly, TypeInspector tx) {
        RelationCache map = data.getCache();
        if (map == null || !(parseHeaderOnly || map.hasProperties())) {
            map = parseRelation(vertexid, data, parseHeaderOnly, tx);
            data.setCache(map);
        }
        return map;
    }

    public Direction parseDirection(Entry data) {
        RelationCache map = data.getCache();
        if (map != null) return map.direction;

        long[] typeAndDir = IDHandler.readEdgeType(data.getReadColumn());
        switch ((int) typeAndDir[1]) {
            case PROPERTY_DIR:
            case EDGE_OUT_DIR:
                return Direction.OUT;
            case EDGE_IN_DIR:
                return Direction.IN;
            default:
                throw new IllegalArgumentException("Invalid dirID read from disk: " + typeAndDir[1]);
        }
    }

    @Override
    public RelationCache parseRelation(long vertexid, Entry data, boolean parseHeaderOnly, TypeInspector tx) {
        assert vertexid > 0;

        ReadBuffer column = data.getReadColumn();
        ReadBuffer value = data.getReadValue();

        LongObjectOpenHashMap properties = parseHeaderOnly ? null : new LongObjectOpenHashMap(4);
        long[] typeAndDir = IDHandler.readEdgeType(column);
        int dirID = (int) typeAndDir[1];
        long typeId = typeAndDir[0];

        Direction dir;
        RelationType rtype;
        switch (dirID) {
            case PROPERTY_DIR:
                dir = Direction.OUT;
                rtype = RelationType.PROPERTY;
                break;

            case EDGE_OUT_DIR:
                dir = Direction.OUT;
                rtype = RelationType.EDGE;
                break;

            case EDGE_IN_DIR:
                dir = Direction.IN;
                rtype = RelationType.EDGE;
                break;

            default:
                throw new IllegalArgumentException("Invalid dirID read from disk: " + dirID);
        }

        TitanType titanType = tx.getExistingType(typeId);

        InternalType def = (InternalType) titanType;
        long[] keysig = def.getSortKey();
        if (!parseHeaderOnly && !titanType.isUnique(dir)) {
            ReadBuffer sortKeyReader = def.getSortOrder()==Order.DESC?column.invert():column;
            readInlineTypes(keysig, properties, sortKeyReader, tx);
        }

        long relationIdDiff, vertexIdDiff = 0;
        if (titanType.isUnique(dir)) {
            if (rtype == RelationType.EDGE)
                vertexIdDiff = VariableLong.read(value);
            relationIdDiff = VariableLong.read(value);
        } else {
            //Move position to end to read backwards
            column.movePosition(column.length() - column.getPosition() - 1);

            relationIdDiff = VariableLong.readBackward(column);
            if (rtype == RelationType.EDGE)
                vertexIdDiff = VariableLong.readBackward(column);
        }

        assert relationIdDiff + vertexid > 0;
        long relationId = relationIdDiff + vertexid;

        Object other;
        switch (rtype) {
            case EDGE:
                Preconditions.checkArgument(titanType.isEdgeLabel());
                other = vertexid + vertexIdDiff;
                break;

            case PROPERTY:
                Preconditions.checkArgument(titanType.isPropertyKey());
                TitanKey key = ((TitanKey) titanType);
                other = hasGenericDataType(key)
                        ? serializer.readClassAndObject(value)
                        : serializer.readObjectNotNull(value, key.getDataType());
                break;

            default:
                throw new AssertionError();
        }
        assert other != null;

        if (!parseHeaderOnly) {
            //value signature & sort key if unique
            if (titanType.isUnique(dir)) {
                readInlineTypes(keysig, properties, value, tx);
            }

            readInlineTypes(def.getSignature(), properties, value, tx);

            //Third: read rest
            while (value.hasRemaining()) {
                TitanType type = tx.getExistingType(IDHandler.readInlineEdgeType(value));
                Object pvalue = readInline(value, type);
                assert pvalue != null;
                properties.put(type.getID(), pvalue);
            }
        }
        return new RelationCache(dir, typeId, relationId, other, properties);
    }

    private void readInlineTypes(long[] typeids, LongObjectOpenHashMap properties, ReadBuffer in, TypeInspector tx) {
        for (long typeid : typeids) {
            TitanType keyType = tx.getExistingType(typeid);
            Object value = readInline(in, keyType);
            if (value != null) properties.put(typeid, value);
        }
    }

    private Object readInline(ReadBuffer read, TitanType type) {
        if (type.isPropertyKey()) {
            TitanKey proptype = ((TitanKey) type);
            return hasGenericDataType(proptype)
                    ? serializer.readClassAndObject(read)
                    : serializer.readObject(read, proptype.getDataType());
        }

        assert type.isEdgeLabel();
        long id = VariableLong.readPositive(read);
        return id == 0 ? null : id;
    }

    private static boolean hasGenericDataType(TitanKey key) {
        return key.getDataType().equals(Object.class);
    }

    private static int getDirID(Direction dir, RelationType rt) {
        switch (rt) {
            case PROPERTY:
                assert dir == Direction.OUT;
                return PROPERTY_DIR;

            case EDGE:
                switch (dir) {
                    case OUT:
                        return EDGE_OUT_DIR;

                    case IN:
                        return EDGE_IN_DIR;

                    default:
                        throw new IllegalArgumentException("Invalid direction: " + dir);
                }

            default:
                throw new IllegalArgumentException("Invalid relation type: " + rt);
        }
    }

<<<<<<< HEAD
    public Entry writeRelation(InternalRelation relation, int pos, TypeInspector tx) {
        return writeRelation(relation, pos, true, tx);
    }

    private void writeInlineTypes(long[] typeids, InternalRelation relation, DataOutput out, TypeInspector tx) {
=======
    private void writeInlineTypes(long[] typeids, InternalRelation relation, DataOutput out, StandardTitanTx tx) {
>>>>>>> 902237a7
        for (long typeid : typeids) {
            TitanType t = tx.getExistingType(typeid);
            writeInline(out, t, relation.getProperty(t), false);
        }
    }

<<<<<<< HEAD
    public Entry writeRelation(InternalRelation relation, int position, boolean writeValue, TypeInspector tx) {
=======
    public Entry writeRelation(InternalRelation relation, int position, StandardTitanTx tx) {
>>>>>>> 902237a7
        Preconditions.checkArgument(position < relation.getLen());
        TitanType type = relation.getType();
        long typeid = type.getID();

        Direction dir = EdgeDirection.fromPosition(position);
        int dirID = getDirID(dir, relation.isProperty() ? RelationType.PROPERTY : RelationType.EDGE);

        DataOutput colOut = serializer.getDataOutput(DEFAULT_COLUMN_CAPACITY, true);
        IDHandler.writeEdgeType(colOut, typeid, dirID);

        InternalType definition = (InternalType) type;
        long[] sortKey = definition.getSortKey();
        int startPosition = colOut.getPosition();
        if (!type.isUnique(dir)) {
            writeInlineTypes(sortKey, relation, colOut, tx);
        }
        int endPosition = colOut.getPosition();

        DataOutput writer = colOut;
        long vertexIdDiff = 0;
        long relationIdDiff = relation.getID() - relation.getVertex(position).getID();
        if (relation.isEdge())
            vertexIdDiff = relation.getVertex((position + 1) % 2).getID() - relation.getVertex(position).getID();

        if (type.isUnique(dir)) {
            writer = serializer.getDataOutput(DEFAULT_VALUE_CAPACITY, true);
            if (relation.isEdge()) VariableLong.write(writer, vertexIdDiff);
            VariableLong.write(writer, relationIdDiff);
        } else {
            if (relation.isEdge()) VariableLong.writeBackward(writer, vertexIdDiff);
            VariableLong.writeBackward(writer, relationIdDiff);
        }

        if (!type.isUnique(dir)) {
            writer = serializer.getDataOutput(DEFAULT_VALUE_CAPACITY, true);
        }

        if (relation.isProperty()) {
            Preconditions.checkArgument(relation.isProperty());
            Object value = ((TitanProperty) relation).getValue();
            Preconditions.checkNotNull(value);
            TitanKey key = (TitanKey) type;
            assert key.getDataType().isInstance(value);
            if (hasGenericDataType(key)) {
                writer.writeClassAndObject(value);
            } else {
                writer.writeObjectNotNull(value);
            }
        }

        //Write signature & sort key if unique
        if (type.isUnique(dir)) {
            writeInlineTypes(sortKey, relation, writer, tx);
        }
        long[] signature = definition.getSignature();
        writeInlineTypes(signature, relation, writer, tx);


        //Write remaining properties
        LongSet writtenTypes = new LongOpenHashSet(sortKey.length + signature.length);
        if (sortKey.length > 0 || signature.length > 0) {
            for (long id : sortKey) writtenTypes.add(id);
            for (long id : signature) writtenTypes.add(id);
        }
        LongArrayList remainingTypes = new LongArrayList(8);
        for (TitanType t : relation.getPropertyKeysDirect()) {
            if (!writtenTypes.contains(t.getID())) {
                remainingTypes.add(t.getID());

            }
        }
        //Sort types before writing to ensure that value is always written the same way
        long[] remaining = remainingTypes.toArray();
        Arrays.sort(remaining);
        for (long tid : remaining) {
            TitanType t = tx.getExistingType(tid);
            writeInline(writer, t, relation.getProperty(t), true);
        }

        StaticBuffer column = ((InternalType)type).getSortOrder()==Order.DESC?
                                    colOut.getStaticBufferFlipBytes(startPosition,endPosition):
                                    colOut.getStaticBuffer();
        return new StaticBufferEntry(column, writer.getStaticBuffer());
    }

    private void writeInline(DataOutput out, TitanType type, Object value, boolean writeEdgeType) {
        Preconditions.checkArgument(!(type.isPropertyKey() && !writeEdgeType) || !hasGenericDataType((TitanKey) type));

        if (writeEdgeType) {
            IDHandler.writeInlineEdgeType(out, type.getID());
        }

        if (type.isPropertyKey()) {
            if (hasGenericDataType((TitanKey) type)) {
                out.writeClassAndObject(value);
            } else {
                out.writeObject(value, ((TitanKey) type).getDataType());
            }
        } else {
            assert type.isEdgeLabel();
            Preconditions.checkArgument(((TitanLabel) type).isUnidirected());
            if (value == null) {
                VariableLong.writePositive(out, 0);
            } else {
                VariableLong.writePositive(out, ((InternalVertex) value).getID());
            }
        }
    }

    public SliceQuery getQuery(RelationType resultType) {
        Preconditions.checkNotNull(resultType);
        StaticBuffer[] bound = getBounds(resultType);
        return new SliceQuery(bound[0], bound[1]);
    }

    public SliceQuery getQuery(InternalType type, Direction dir, TypedInterval[] sortKey, VertexConstraint vertexCon) {
        Preconditions.checkNotNull(type);
        Preconditions.checkNotNull(dir);

        StaticBuffer sliceStart = null, sliceEnd = null;
        boolean isStatic;
        RelationType rt = type.isPropertyKey() ? RelationType.PROPERTY : RelationType.EDGE;
        if (dir == Direction.BOTH) {
            isStatic = type.isStatic(Direction.OUT) && type.isStatic(Direction.IN);
            sliceStart = IDHandler.getEdgeType(type.getID(), getDirID(Direction.OUT, rt));
            sliceEnd = IDHandler.getEdgeType(type.getID(), getDirID(Direction.IN, rt));
            assert ByteBufferUtil.isSmallerThan(sliceStart, sliceEnd);
            sliceEnd = ByteBufferUtil.nextBiggerBuffer(sliceEnd);
        } else {
            isStatic = type.isStatic(dir);
            int dirID = getDirID(dir, rt);

            DataOutput colStart = serializer.getDataOutput(DEFAULT_COLUMN_CAPACITY, true);
            DataOutput colEnd = serializer.getDataOutput(DEFAULT_COLUMN_CAPACITY, true);
            IDHandler.writeEdgeType(colStart, type.getID(), dirID);
            IDHandler.writeEdgeType(colEnd, type.getID(), dirID);

            long[] sortKeyIDs = type.getSortKey();
            Preconditions.checkArgument(sortKey.length == sortKeyIDs.length);
            assert colStart.getPosition() == colEnd.getPosition();
            int startPosition = colStart.getPosition();
            int i;
            boolean wroteInterval = false;
            for (i = 0; i < sortKeyIDs.length && sortKey[i] != null; i++) {
                TitanType t = sortKey[i].type;
                Interval interval = sortKey[i].interval;
                if (interval == null || interval.isEmpty()) {
                    break;
                }
                Preconditions.checkArgument(t.getID() == sortKeyIDs[i]);
                Preconditions.checkArgument(!type.isUnique(dir), "Cannot apply sort key to the unique direction");
                if (interval.isPoint()) {
                    writeInline(colStart, t, interval.getStart(), false);
                    writeInline(colEnd, t, interval.getEnd(), false);
                } else {
                    if (interval.getStart() != null)
                        writeInline(colStart, t, interval.getStart(), false);
                    if (interval.getEnd() != null)
                        writeInline(colEnd, t, interval.getEnd(), false);

                    switch (type.getSortOrder()) {
                        case ASC:
                            sliceStart = colStart.getStaticBuffer();
                            sliceEnd = colEnd.getStaticBuffer();
                            if (!interval.startInclusive()) sliceStart = ByteBufferUtil.nextBiggerBuffer(sliceStart);
                            if (interval.endInclusive()) sliceEnd = ByteBufferUtil.nextBiggerBuffer(sliceEnd);
                            break;

                        case DESC:
                            sliceEnd = colStart.getStaticBufferFlipBytes(startPosition,colStart.getPosition());
                            sliceStart = colEnd.getStaticBufferFlipBytes(startPosition,colEnd.getPosition());
                            if (interval.startInclusive()) sliceEnd = ByteBufferUtil.nextBiggerBuffer(sliceEnd);
                            if (!interval.endInclusive()) sliceStart = ByteBufferUtil.nextBiggerBuffer(sliceStart);
                            break;

                        default: throw new AssertionError(type.getSortOrder().toString());
                    }

                    assert sliceStart.compareTo(sliceEnd)<=0;
                    wroteInterval = true;
                    break;
                }
            }
            boolean wroteEntireSortKey = (i >= sortKeyIDs.length);
            assert !wroteEntireSortKey || !wroteInterval;
            assert !wroteInterval || vertexCon == null;

            if (!wroteInterval) {
                assert (colStart.getPosition() == colEnd.getPosition());
                int endPosition = colStart.getPosition();

                if (vertexCon != null) {
                    assert !wroteInterval;
                    Preconditions.checkArgument(wroteEntireSortKey && !type.isUnique(dir));
                    Preconditions.checkArgument(type.isEdgeLabel());
                    long vertexIdDiff = vertexCon.getVertexIdDiff();
                    VariableLong.writeBackward(colStart, vertexIdDiff);

                    //VariableLong.writeBackward(colStart,relationIdDiff);
                }

                switch (type.getSortOrder()) {
                    case ASC:
                        sliceStart = colStart.getStaticBuffer();
                        break;

                    case DESC:
                        sliceStart = colStart.getStaticBufferFlipBytes(startPosition,endPosition);
                        break;

                    default: throw new AssertionError(type.getSortOrder().toString());
                }
                sliceEnd = ByteBufferUtil.nextBiggerBuffer(sliceStart);
            }
        }
        return new SliceQuery(sliceStart, sliceEnd, isStatic);
    }

    public static class VertexConstraint {
        public final long vertexID;
        public final long otherVertexID;

        public VertexConstraint(long vertexID, long otherVertexID) {
            this.vertexID = vertexID;
            this.otherVertexID = otherVertexID;
        }

        private long getVertexIdDiff() {
            return otherVertexID - vertexID;
        }
    }

    public static class TypedInterval {
        public final InternalType type;
        public final Interval interval;


        public TypedInterval(InternalType type, Interval interval) {
            this.type = type;
            this.interval = interval;
        }
    }

}<|MERGE_RESOLUTION|>--- conflicted
+++ resolved
@@ -224,26 +224,18 @@
         }
     }
 
-<<<<<<< HEAD
     public Entry writeRelation(InternalRelation relation, int pos, TypeInspector tx) {
         return writeRelation(relation, pos, true, tx);
     }
 
     private void writeInlineTypes(long[] typeids, InternalRelation relation, DataOutput out, TypeInspector tx) {
-=======
-    private void writeInlineTypes(long[] typeids, InternalRelation relation, DataOutput out, StandardTitanTx tx) {
->>>>>>> 902237a7
         for (long typeid : typeids) {
             TitanType t = tx.getExistingType(typeid);
             writeInline(out, t, relation.getProperty(t), false);
         }
     }
 
-<<<<<<< HEAD
     public Entry writeRelation(InternalRelation relation, int position, boolean writeValue, TypeInspector tx) {
-=======
-    public Entry writeRelation(InternalRelation relation, int position, StandardTitanTx tx) {
->>>>>>> 902237a7
         Preconditions.checkArgument(position < relation.getLen());
         TitanType type = relation.getType();
         long typeid = type.getID();
