package com.thinkaurelius.titan.graphdb.database;

import com.carrotsearch.hppc.LongArrayList;
import com.google.common.base.Preconditions;
import com.google.common.base.Predicate;
import com.google.common.collect.*;
import com.thinkaurelius.titan.core.*;
import com.thinkaurelius.titan.diskstorage.*;
import com.thinkaurelius.titan.diskstorage.configuration.BasicConfiguration;
import com.thinkaurelius.titan.diskstorage.configuration.ModifiableConfiguration;
import com.thinkaurelius.titan.diskstorage.indexing.IndexEntry;
import com.thinkaurelius.titan.diskstorage.indexing.IndexTransaction;
import com.thinkaurelius.titan.diskstorage.keycolumnvalue.*;
import com.thinkaurelius.titan.diskstorage.log.Log;
import com.thinkaurelius.titan.diskstorage.util.BufferUtil;
import com.thinkaurelius.titan.diskstorage.util.RecordIterator;
import com.thinkaurelius.titan.diskstorage.util.Timestamps;
import com.thinkaurelius.titan.graphdb.blueprints.TitanBlueprintsGraph;
import com.thinkaurelius.titan.graphdb.blueprints.TitanFeatures;
import com.thinkaurelius.titan.graphdb.configuration.GraphDatabaseConfiguration;
<<<<<<< HEAD
import com.thinkaurelius.titan.graphdb.database.cache.SchemaCache;
=======
import com.thinkaurelius.titan.graphdb.database.cache.TypeCache;
>>>>>>> 894b615c
import com.thinkaurelius.titan.graphdb.database.idassigner.VertexIDAssigner;
import com.thinkaurelius.titan.graphdb.database.idhandling.IDHandler;
import com.thinkaurelius.titan.graphdb.database.idhandling.VariableLong;
import com.thinkaurelius.titan.graphdb.database.management.LogTxStatus;
import com.thinkaurelius.titan.graphdb.database.management.ManagementLogger;
import com.thinkaurelius.titan.graphdb.database.management.ManagementSystem;
import com.thinkaurelius.titan.graphdb.database.serialize.DataOutput;
import com.thinkaurelius.titan.graphdb.database.serialize.Serializer;
import com.thinkaurelius.titan.graphdb.idmanagement.IDInspector;
import com.thinkaurelius.titan.graphdb.idmanagement.IDManager;
import com.thinkaurelius.titan.graphdb.internal.InternalElement;
import com.thinkaurelius.titan.graphdb.internal.InternalRelation;
import com.thinkaurelius.titan.graphdb.internal.InternalType;
import com.thinkaurelius.titan.graphdb.internal.InternalVertex;
import com.thinkaurelius.titan.graphdb.relations.EdgeDirection;
import com.thinkaurelius.titan.graphdb.transaction.StandardTitanTx;
import com.thinkaurelius.titan.graphdb.transaction.StandardTransactionBuilder;
import com.thinkaurelius.titan.graphdb.transaction.TransactionConfiguration;
import com.thinkaurelius.titan.graphdb.types.ExternalIndexType;
import com.thinkaurelius.titan.graphdb.types.InternalIndexType;
import com.thinkaurelius.titan.graphdb.types.SchemaStatus;
import com.thinkaurelius.titan.graphdb.types.system.SystemKey;
import com.thinkaurelius.titan.graphdb.types.system.SystemType;
import com.thinkaurelius.titan.graphdb.types.vertices.TitanSchemaVertex;
import com.thinkaurelius.titan.graphdb.util.ExceptionFactory;
import com.thinkaurelius.titan.util.datastructures.IterablesUtil;
import com.tinkerpop.blueprints.Direction;
import com.tinkerpop.blueprints.Features;

import org.slf4j.Logger;
import org.slf4j.LoggerFactory;

import javax.annotation.Nullable;
import java.io.IOException;
import java.util.*;
import java.util.concurrent.ConcurrentHashMap;
import java.util.concurrent.atomic.AtomicLong;

import static com.thinkaurelius.titan.graphdb.configuration.GraphDatabaseConfiguration.REGISTRATION_TIME;
import static com.thinkaurelius.titan.graphdb.configuration.GraphDatabaseConfiguration.TITAN_NS;

public class StandardTitanGraph extends TitanBlueprintsGraph {

    private static final Logger log =
            LoggerFactory.getLogger(StandardTitanGraph.class);


    private final GraphDatabaseConfiguration config;
    private final Backend backend;
    private final IDManager idManager;
    private final VertexIDAssigner idAssigner;

    //Serializers
    protected final IndexSerializer indexSerializer;
    protected final EdgeSerializer edgeSerializer;
    protected final Serializer serializer;

    //Caches
    public final SliceQuery vertexExistenceQuery;
    private final RelationQueryCache queryCache;
    private final SchemaCache schemaCache;

    //Log
    private final ManagementLogger mgmtLogger;

<<<<<<< HEAD
    private boolean isOpen;
    private AtomicLong txCounter;

    private Set<StandardTitanTx> openTransactions;
=======
    private volatile boolean isOpen = true;
>>>>>>> 894b615c


    public StandardTitanGraph(GraphDatabaseConfiguration configuration) {
        this.config = configuration;
        this.backend = configuration.getBackend();

        this.idAssigner = config.getIDAssigner(backend);
        this.idManager = idAssigner.getIDManager();

        this.serializer = config.getSerializer();
        this.indexSerializer = new IndexSerializer(this.serializer, this.backend.getIndexInformation());
        this.edgeSerializer = new EdgeSerializer(this.serializer);
        this.vertexExistenceQuery = edgeSerializer.getQuery(SystemKey.VertexExists, Direction.OUT, new EdgeSerializer.TypedInterval[0], null).setLimit(1);
        this.queryCache = new RelationQueryCache(this.edgeSerializer);
<<<<<<< HEAD
        this.schemaCache = configuration.getTypeCache(typeCacheRetrieval);
        isOpen = true;
        txCounter = new AtomicLong(0);
        openTransactions = Collections.newSetFromMap(new ConcurrentHashMap<StandardTitanTx, Boolean>(100,0.75f,1));

        //Register instance and ensure uniqueness
        String uniqueInstanceId = configuration.getUniqueGraphId();
        ModifiableConfiguration globalConfig = GraphDatabaseConfiguration.getGlobalSystemConfig(backend);
        if (globalConfig.has(REGISTRATION_TIME,uniqueInstanceId)) {
            throw new TitanException(String.format("A Titan graph with the same instance id [%s] is already open. Might required forced shutdown.",uniqueInstanceId));
        }
        globalConfig.set(REGISTRATION_TIME, Timestamps.MILLI.getTime(), uniqueInstanceId);

        Log mgmtLog = backend.getSystemMgmtLog();
        mgmtLogger = new ManagementLogger(this,mgmtLog,schemaCache);
        mgmtLog.registerReader(mgmtLogger);
=======
        this.typeCache = configuration.getTypeCache(typeCacheRetrieval);

        Runtime.getRuntime().addShutdownHook(new ShutdownThread(this));
>>>>>>> 894b615c
    }

    @Override
    public boolean isOpen() {
        return isOpen;
    }

    @Override
    public synchronized void shutdown() throws TitanException {
<<<<<<< HEAD
        if (!isOpen) return;
        //Unregister instance
        ModifiableConfiguration globalConfig = GraphDatabaseConfiguration.getGlobalSystemConfig(backend);
        globalConfig.remove(REGISTRATION_TIME,config.getUniqueGraphId());
=======
        if (!isOpen)
            return;

>>>>>>> 894b615c
        try {
            super.shutdown();
            idAssigner.close();
            backend.close();
            queryCache.close();
        } catch (StorageException e) {
            throw new TitanException("Could not close storage backend", e);
        } finally {
            isOpen = false;
        }
    }

    // ################### Simple Getters #########################

    @Override
    public Features getFeatures() {
        return TitanFeatures.getFeatures(getConfiguration(), backend.getStoreFeatures());
    }

    public IndexSerializer getIndexSerializer() {
        return indexSerializer;
    }

    public IDInspector getIDInspector() {
        return idManager.getIdInspector();
    }

    public EdgeSerializer getEdgeSerializer() {
        return edgeSerializer;
    }

    public Serializer getDataSerializer() {
        return serializer;
    }

    //TODO: premature optimization, re-evaluate later
//    public RelationQueryCache getQueryCache() {
//        return queryCache;
//    }

    public SchemaCache getSchemaCache() {
        return schemaCache;
    }

    public GraphDatabaseConfiguration getConfiguration() {
        return config;
    }

    @Override
    public TitanManagement getManagementSystem() {
        return new ManagementSystem(this,backend.getGlobalSystemConfig(),backend.getSystemMgmtLog(), mgmtLogger);
    }

    public Set<? extends TitanTransaction> getOpenTransactions() {
        return Sets.newHashSet(openTransactions);
    }

    // ################### TRANSACTIONS #########################

    @Override
    public TitanTransaction newTransaction() {
        return buildTransaction().start();
    }

    @Override
    public StandardTransactionBuilder buildTransaction() {
        return new StandardTransactionBuilder(getConfiguration(), this);
    }

    @Override
    public TitanTransaction newThreadBoundTransaction() {
        return buildTransaction().threadBound().start();
    }

    public StandardTitanTx newTransaction(TransactionConfiguration configuration) {
        if (!isOpen) ExceptionFactory.graphShutdown();
        try {
            IndexSerializer.IndexInfoRetriever retriever = indexSerializer.getIndexInfoRetriever();
            StandardTitanTx tx = new StandardTitanTx(this, configuration, backend.beginTransaction(configuration,retriever));
            retriever.setTransaction(tx);
            openTransactions.add(tx);
            return tx;
        } catch (StorageException e) {
            throw new TitanException("Could not start new transaction", e);
        }
    }

    public void closeTransaction(StandardTitanTx tx) {
        openTransactions.remove(tx);
    }

    // ################### READ #########################

    private final SchemaCache.StoreRetrieval typeCacheRetrieval = new SchemaCache.StoreRetrieval() {

        @Override
        public Long retrieveTypeByName(String typeName, StandardTitanTx tx) {
            TitanVertex v = Iterables.getOnlyElement(tx.getVertices(SystemKey.TypeName, typeName),null);
            return v!=null?v.getID():null;
        }

        @Override
        public EntryList retrieveTypeRelations(final long schemaId, final SystemType type, final Direction dir, final StandardTitanTx tx) {
            SliceQuery query = queryCache.getQuery(type,dir);
            return edgeQuery(schemaId, query, tx.getTxHandle());
        }

    };

    public RecordIterator<Long> getVertexIDs(final BackendTransaction tx) {
        Preconditions.checkArgument(backend.getStoreFeatures().hasOrderedScan() ||
                backend.getStoreFeatures().hasUnorderedScan(),
                "The configured storage backend does not support global graph operations - use Faunus instead");

        final KeyIterator keyiter;
        if (backend.getStoreFeatures().hasUnorderedScan()) {
            keyiter = tx.edgeStoreKeys(vertexExistenceQuery);
        } else {
            keyiter = tx.edgeStoreKeys(new KeyRangeQuery(IDHandler.MIN_KEY, IDHandler.MAX_KEY, vertexExistenceQuery));
        }

        return new RecordIterator<Long>() {

            @Override
            public boolean hasNext() {
                return keyiter.hasNext();
            }

            @Override
            public Long next() {
                return IDHandler.getKeyID(keyiter.next());
            }

            @Override
            public void close() throws IOException {
                keyiter.close();
            }

            @Override
            public void remove() {
                throw new UnsupportedOperationException("Removal not supported");
            }
        };
    }

    public EntryList edgeQuery(long vid, SliceQuery query, BackendTransaction tx) {
        Preconditions.checkArgument(vid > 0);
        return tx.edgeStoreQuery(new KeySliceQuery(IDHandler.getKey(vid), query));
    }

    public List<EntryList> edgeMultiQuery(LongArrayList vids, SliceQuery query, BackendTransaction tx) {
        Preconditions.checkArgument(vids != null && !vids.isEmpty());
        List<StaticBuffer> vertexIds = new ArrayList<StaticBuffer>(vids.size());
        for (int i = 0; i < vids.size(); i++) {
            Preconditions.checkArgument(vids.get(i) > 0);
            vertexIds.add(IDHandler.getKey(vids.get(i)));
        }
        Map<StaticBuffer,EntryList> result = tx.edgeStoreMultiQuery(vertexIds, query);
        List<EntryList> resultList = new ArrayList<EntryList>(result.size());
        for (StaticBuffer v : vertexIds) resultList.add(result.get(v));
        return resultList;
    }


    // ################### WRITE #########################

    public void assignID(InternalElement vertex) {
        idAssigner.assignID(vertex);
    }

    public static boolean acquireLock(InternalRelation relation, int pos, boolean acquireLocksConfig) {
        InternalType type = (InternalType)relation.getType();
        return acquireLocksConfig && type.getConsistencyModifier()==ConsistencyModifier.LOCK &&
                ( type.getMultiplicity().isUnique(EdgeDirection.fromPosition(pos))
                        || pos==0 && type.getMultiplicity()==Multiplicity.SIMPLE);
    }

    public static boolean acquireLock(InternalIndexType index, boolean acquireLocksConfig) {
        return acquireLocksConfig && index.getConsistencyModifier()==ConsistencyModifier.LOCK
                && index.getCardinality()!=Cardinality.LIST;
    }

    public void persist(final Collection<InternalRelation> addedRelations,
                                     final Collection<InternalRelation> deletedRelations,
                                     final Predicate<InternalRelation> filter,
                                     final StandardTitanTx tx, final boolean commit) throws StorageException {
        final BackendTransaction mutator = tx.getTxHandle();
        final boolean acquireLocks = tx.getConfiguration().hasAcquireLocks();
        final boolean hasMutations;

        ListMultimap<InternalVertex, InternalRelation> mutations = ArrayListMultimap.create();
        List<IndexSerializer.IndexUpdate> indexUpdates = Lists.newArrayList();
        //1) Collect deleted edges and their index updates and acquire edge locks
        for (InternalRelation del : Iterables.filter(deletedRelations,filter)) {
            Preconditions.checkArgument(del.isRemoved());
            for (int pos = 0; pos < del.getLen(); pos++) {
                InternalVertex vertex = del.getVertex(pos);
                if (pos == 0 || !del.isLoop()) mutations.put(vertex, del);
                if (acquireLock(del,pos,acquireLocks)) {
                    Entry entry = edgeSerializer.writeRelation(del, pos, tx);
                    mutator.acquireEdgeLock(IDHandler.getKey(vertex.getID()), entry);
                }
            }
            indexUpdates.addAll(indexSerializer.getIndexUpdates(del));
        }

        //2) Collect added edges and their index updates and acquire edge locks
        for (InternalRelation add : Iterables.filter(addedRelations,filter)) {
            Preconditions.checkArgument(add.isNew());

            for (int pos = 0; pos < add.getLen(); pos++) {
                InternalVertex vertex = add.getVertex(pos);
                if (pos == 0 || !add.isLoop()) mutations.put(vertex, add);
                if (!vertex.isNew() && acquireLock(add,pos,acquireLocks)) {
                    Entry entry = edgeSerializer.writeRelation(add, pos, tx);
                    mutator.acquireEdgeLock(IDHandler.getKey(vertex.getID()), entry.getColumn());
                }
            }
            indexUpdates.addAll(indexSerializer.getIndexUpdates(add));
        }

        //3) Collect all index update for vertices
        for (InternalVertex v : mutations.keySet()) {
            indexUpdates.addAll(indexSerializer.getIndexUpdates(v,mutations.get(v)));
        }
        //4) Acquire index locks (deletions first)
        for (IndexSerializer.IndexUpdate update : indexUpdates) {
            if (!update.isInternalIndex() || !update.isDeletion()) continue;
            InternalIndexType iIndex = (InternalIndexType) update.getIndex();
            if (acquireLock(iIndex,acquireLocks)) {
                mutator.acquireIndexLock((StaticBuffer)update.getKey(), (Entry)update.getEntry());
            }
        }
        for (IndexSerializer.IndexUpdate update : indexUpdates) {
            if (!update.isInternalIndex() || !update.isAddition()) continue;
            InternalIndexType iIndex = (InternalIndexType) update.getIndex();
            if (acquireLock(iIndex,acquireLocks)) {
                mutator.acquireIndexLock((StaticBuffer)update.getKey(), ((Entry)update.getEntry()).getColumn());
            }
        }

        //5) Add relation mutations
        for (InternalVertex vertex : mutations.keySet()) {
            Preconditions.checkArgument(vertex.getID() > 0, "Vertex has no id: %s", vertex.getID());
            List<InternalRelation> edges = mutations.get(vertex);
            List<Entry> additions = new ArrayList<Entry>(edges.size());
            List<StaticBuffer> deletions = new ArrayList<StaticBuffer>(Math.max(10, edges.size() / 10));
            for (InternalRelation edge : edges) {
                InternalType baseType = (InternalType) edge.getType();
                assert baseType.getBaseType()==null;
                for (InternalType type : baseType.getRelationIndexes()) {
                    if (type.getStatus()== SchemaStatus.DISABLED) continue;
                    for (int pos = 0; pos < edge.getArity(); pos++) {
                        if (!type.isUnidirected(Direction.BOTH) && !type.isUnidirected(EdgeDirection.fromPosition(pos)))
                            continue; //Directionality is not covered
                        if (edge.getVertex(pos).equals(vertex)) {
                            Entry entry = edgeSerializer.writeRelation(edge, pos, tx);
                            if (edge.isRemoved()) {
                                deletions.add(entry.getColumn());
                            } else {
                                Preconditions.checkArgument(edge.isNew());
                                additions.add(entry);
                            }
                        }
                    }
                }
            }

            StaticBuffer vertexKey = IDHandler.getKey(vertex.getID());
            mutator.mutateEdges(vertexKey, additions, deletions);
        }

        //6) Add index updates
        for (IndexSerializer.IndexUpdate indexUpdate : indexUpdates) {
            assert indexUpdate.isAddition() || indexUpdate.isDeletion();
            if (indexUpdate.isInternalIndex()) {
                IndexSerializer.IndexUpdate<StaticBuffer,Entry> update = indexUpdate;
                if (update.isAddition())
                    mutator.mutateIndex(update.getKey(), Lists.newArrayList(update.getEntry()),KeyColumnValueStore.NO_DELETIONS);
                else
                    mutator.mutateIndex(update.getKey(), KeyColumnValueStore.NO_ADDITIONS, Lists.newArrayList(update.getEntry().getColumn()));
            } else {
                IndexSerializer.IndexUpdate<String,IndexEntry> update = indexUpdate;
                IndexTransaction itx = mutator.getIndexTransactionHandle(update.getIndex().getBackingIndexName());
                String indexStore = ((ExternalIndexType)update.getIndex()).getStoreName();
                if (update.isAddition())
                    itx.add(indexStore,update.getKey(),update.getEntry().field,update.getEntry().value,update.getElement().isNew());
                else
                    itx.delete(indexStore,update.getKey(),update.getEntry().field,update.getEntry().value,update.getElement().isRemoved());
            }
        }
        hasMutations = !mutations.isEmpty();


        //7) Log transaction
        final boolean logTransaction = config.hasLogTransactions() && !tx.getConfiguration().hasEnabledBatchLoading() && hasMutations;
        final Log txLog = logTransaction?backend.getSystemTxLog():null;
        final long txId = txCounter.incrementAndGet();
        final long timestamp = mutator.getStoreTransactionHandle().getConfiguration().getTimestamp();
        if (logTransaction) {
            DataOutput out = getTxLogHeader(txId,timestamp, LogTxStatus.PRECOMMIT);
            mutator.logMutations(out);
            txLog.add(out.getStaticBuffer());
        }


        // 8) Commit changes
        boolean success = false;
        try {
            if (commit) mutator.commit();
            else if (hasMutations) mutator.flush();
        } catch (RuntimeException e) {
            success=false;
            throw e;
        } finally {
            if (logTransaction) {
                DataOutput out = getTxLogHeader(txId,timestamp,success?LogTxStatus.SUCCESS:LogTxStatus.FAILURE);
                txLog.add(out.getStaticBuffer());
            }
        }




    }

    private final DataOutput getTxLogHeader(final long txId, final long txTimestamp, LogTxStatus status) {
        DataOutput out = serializer.getDataOutput(128);
        out.putLong(txTimestamp);
        VariableLong.writePositive(out, txId);
        out.writeObjectNotNull(status);
        return out;
    }

    private static final Predicate<InternalRelation> SYSTEMTYPES_FILTER = new Predicate<InternalRelation>() {
        @Override
        public boolean apply(@Nullable InternalRelation internalRelation) {
            return internalRelation instanceof SystemType && internalRelation.getVertex(0) instanceof TitanSchemaVertex;
        }
    };

    private static final Predicate<InternalRelation> NO_SYSTEMTYPES_FILTER = new Predicate<InternalRelation>() {
        @Override
        public boolean apply(@Nullable InternalRelation internalRelation) {
            return !SYSTEMTYPES_FILTER.apply(internalRelation);
        }
    };

    public void commit(final Collection<InternalRelation> addedRelations,
                     final Collection<InternalRelation> deletedRelations, final StandardTitanTx tx) {
        //Setup
        log.debug("Saving transaction. Added {}, removed {}", addedRelations.size(), deletedRelations.size());


        //1. Assign TitanVertex IDs
        if (!tx.getConfiguration().hasAssignIDsImmediately())
            idAssigner.assignIDs(addedRelations);

        try {
            if (tx.getConfiguration().hasEnabledBatchLoading()) {
                persist(addedRelations,deletedRelations, IterablesUtil.NO_FILTER, tx,true);
            } else {
                persist(addedRelations,deletedRelations, SYSTEMTYPES_FILTER, tx,false);
                persist(addedRelations,deletedRelations, NO_SYSTEMTYPES_FILTER, tx,true);
            }
        } catch (StorageException e) {
            throw new TitanException("Storage exception during commit",e);
        }

        String logTxIdentifier = tx.getConfiguration().getLogIdentifier();
        if (logTxIdentifier!=null && (!addedRelations.isEmpty() || !deletedRelations.isEmpty())) {
            try {
                final Log txLog = backend.getTransactionLog(logTxIdentifier);
                final long timestamp = tx.getTxHandle().getStoreTransactionHandle().getConfiguration().getTimestamp();
                DataOutput out = serializer.getDataOutput(20 + (addedRelations.size()+deletedRelations.size())*40);
                out.putLong(timestamp);
                logRelations(out,addedRelations,tx);
                logRelations(out, deletedRelations,tx);
                txLog.add(out.getStaticBuffer());
            } catch (StorageException e) {
                throw new TitanException("Could not log committed transaction to "+logTxIdentifier,e);
            }
        }


    }

    private void logRelations(DataOutput out, final Collection<InternalRelation> relations, StandardTitanTx tx) {
        out.putInt(relations.size());
        for (InternalRelation rel : relations) {
            Entry entry = edgeSerializer.writeRelation(rel, 0, tx);
            BufferUtil.writeEntry(out,entry);
        }

    }

    private static class ShutdownThread extends Thread {
        private final StandardTitanGraph graph;

        public ShutdownThread(StandardTitanGraph graph) {
            this.graph = graph;
        }

        @Override
        public void start() {
            if (graph.isOpen && log.isDebugEnabled())
                log.debug("Shutting down graph {} using built-in shutdown hook.", graph);

            graph.shutdown();
        }
    }
}<|MERGE_RESOLUTION|>--- conflicted
+++ resolved
@@ -18,11 +18,7 @@
 import com.thinkaurelius.titan.graphdb.blueprints.TitanBlueprintsGraph;
 import com.thinkaurelius.titan.graphdb.blueprints.TitanFeatures;
 import com.thinkaurelius.titan.graphdb.configuration.GraphDatabaseConfiguration;
-<<<<<<< HEAD
 import com.thinkaurelius.titan.graphdb.database.cache.SchemaCache;
-=======
-import com.thinkaurelius.titan.graphdb.database.cache.TypeCache;
->>>>>>> 894b615c
 import com.thinkaurelius.titan.graphdb.database.idassigner.VertexIDAssigner;
 import com.thinkaurelius.titan.graphdb.database.idhandling.IDHandler;
 import com.thinkaurelius.titan.graphdb.database.idhandling.VariableLong;
@@ -88,15 +84,10 @@
     //Log
     private final ManagementLogger mgmtLogger;
 
-<<<<<<< HEAD
-    private boolean isOpen;
+    private volatile boolean isOpen = true;
     private AtomicLong txCounter;
 
     private Set<StandardTitanTx> openTransactions;
-=======
-    private volatile boolean isOpen = true;
->>>>>>> 894b615c
-
 
     public StandardTitanGraph(GraphDatabaseConfiguration configuration) {
         this.config = configuration;
@@ -110,7 +101,6 @@
         this.edgeSerializer = new EdgeSerializer(this.serializer);
         this.vertexExistenceQuery = edgeSerializer.getQuery(SystemKey.VertexExists, Direction.OUT, new EdgeSerializer.TypedInterval[0], null).setLimit(1);
         this.queryCache = new RelationQueryCache(this.edgeSerializer);
-<<<<<<< HEAD
         this.schemaCache = configuration.getTypeCache(typeCacheRetrieval);
         isOpen = true;
         txCounter = new AtomicLong(0);
@@ -127,11 +117,8 @@
         Log mgmtLog = backend.getSystemMgmtLog();
         mgmtLogger = new ManagementLogger(this,mgmtLog,schemaCache);
         mgmtLog.registerReader(mgmtLogger);
-=======
-        this.typeCache = configuration.getTypeCache(typeCacheRetrieval);
 
         Runtime.getRuntime().addShutdownHook(new ShutdownThread(this));
->>>>>>> 894b615c
     }
 
     @Override
@@ -141,17 +128,12 @@
 
     @Override
     public synchronized void shutdown() throws TitanException {
-<<<<<<< HEAD
         if (!isOpen) return;
-        //Unregister instance
-        ModifiableConfiguration globalConfig = GraphDatabaseConfiguration.getGlobalSystemConfig(backend);
-        globalConfig.remove(REGISTRATION_TIME,config.getUniqueGraphId());
-=======
-        if (!isOpen)
-            return;
-
->>>>>>> 894b615c
         try {
+            //Unregister instance
+            ModifiableConfiguration globalConfig = GraphDatabaseConfiguration.getGlobalSystemConfig(backend);
+            globalConfig.remove(REGISTRATION_TIME,config.getUniqueGraphId());
+
             super.shutdown();
             idAssigner.close();
             backend.close();
