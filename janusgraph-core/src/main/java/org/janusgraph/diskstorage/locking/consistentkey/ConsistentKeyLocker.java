--- conflicted
+++ resolved
@@ -100,12 +100,7 @@
  * between the timestamp on our successful write and the current time.</li>
  * <li>Read all columns for the key we wrote in the first step.</li>
  * <li>Discard any columns with timestamps older than {@code lockExpire}.</li>
-<<<<<<< HEAD
- * <p/>
- * <li>If our column is either the first column read or is preceded only by
-=======
  * <li>If our column is either the first column read or is preceeded only by
->>>>>>> 037f8af5
  * columns containing our own {@code rid}, then we hold the lock.  Otherwise,
  * another process holds the lock and we have failed to acquire it.</li>
  * <li>To release the lock, we delete from the store the column that we
