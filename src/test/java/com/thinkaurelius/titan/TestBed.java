--- conflicted
+++ resolved
@@ -7,14 +7,11 @@
 import com.sleepycat.je.util.DbCacheSize;
 import com.thinkaurelius.titan.core.TitanFactory;
 import com.thinkaurelius.titan.core.TitanGraph;
-<<<<<<< HEAD
 import com.thinkaurelius.titan.diskstorage.util.ByteBufferUtil;
 import com.tinkerpop.blueprints.Edge;
 import com.tinkerpop.blueprints.TransactionalGraph;
 import com.tinkerpop.blueprints.Vertex;
-=======
 import com.tinkerpop.blueprints.*;
->>>>>>> 261c4f68
 
 import java.io.IOException;
 import java.nio.ByteBuffer;
@@ -30,7 +27,6 @@
 	 * @throws java.io.IOException
 	 */
 	public static void main(String[] args) throws Exception {
-<<<<<<< HEAD
         int[] localPartition = { 0, 200};
         ByteBuffer lower = ByteBuffer.allocate(4);
         ByteBuffer upper = ByteBuffer.allocate(4);
@@ -39,11 +35,10 @@
         lower.rewind(); upper.rewind();
 
 
-=======
         System.out.println(1-Integer.MIN_VALUE);
         System.out.println(-2147483647+Integer.MIN_VALUE);
         System.exit(0);
->>>>>>> 261c4f68
+
         byte b = (byte)(15 | (1<<7));
         System.out.println(b);
         System.out.println(Runtime.getRuntime().maxMemory()/1024);
