--- conflicted
+++ resolved
@@ -202,33 +202,6 @@
             return;
         }
 
-<<<<<<< HEAD
-        String hadoopFileJar = null;
-        if (new File("target/" + Tokens.FAUNUS_JOB_JAR).exists()) {
-            logger.warn("Using developer reference to target/" + Tokens.FAUNUS_JOB_JAR);
-            hadoopFileJar = "target/" + Tokens.FAUNUS_JOB_JAR;
-        } else if (new File("../target/" + Tokens.FAUNUS_JOB_JAR).exists()) {
-            logger.warn("Using developer reference to target/" + Tokens.FAUNUS_JOB_JAR);
-            hadoopFileJar = "../target/" + Tokens.FAUNUS_JOB_JAR;
-        } else if (new File("lib/" + Tokens.FAUNUS_JOB_JAR).exists()) {
-            logger.warn("Using distribution reference to lib/" + Tokens.FAUNUS_JOB_JAR);
-            hadoopFileJar = "lib/" + Tokens.FAUNUS_JOB_JAR;
-        } else if (new File("../lib/" + Tokens.FAUNUS_JOB_JAR).exists()) {
-            logger.warn("Using distribution reference to lib/" + Tokens.FAUNUS_JOB_JAR);
-            hadoopFileJar = "../lib/" + Tokens.FAUNUS_JOB_JAR;
-        } else if (new File("ext/" + Tokens.FAUNUS_JOB_JAR).exists()) {
-            logger.warn("Using distribution reference to ext/" + Tokens.FAUNUS_JOB_JAR);
-            hadoopFileJar = "ext/" + Tokens.FAUNUS_JOB_JAR;
-        } else if (new File("../ext/" + Tokens.FAUNUS_JOB_JAR).exists()) {
-            logger.warn("Using distribution reference to ext/" + Tokens.FAUNUS_JOB_JAR);
-            hadoopFileJar = "../ext/" + Tokens.FAUNUS_JOB_JAR;
-        }else {
-            final String faunusHome = System.getenv(Tokens.FAUNUS_HOME);
-            if (null == faunusHome || faunusHome.isEmpty())
-                throw new IllegalStateException("FAUNUS_HOME must be set in order to locate the Faunus Hadoop job jar: " + Tokens.FAUNUS_JOB_JAR);
-            if (new File(faunusHome + "/lib/" + Tokens.FAUNUS_JOB_JAR).exists()) {
-                hadoopFileJar = faunusHome + "/lib/" + Tokens.FAUNUS_JOB_JAR;
-=======
         String hadoopFileJar = graph.getConf().get("mapred.jar", null);
         if (null == hadoopFileJar) {
             if (new File("target/" + Tokens.FAUNUS_JOB_JAR).exists()) {
@@ -251,7 +224,6 @@
                     hadoopFileJar = faunusHome + "/lib/" + Tokens.FAUNUS_JOB_JAR;
                     logger.info("Using the distribution Faunus job jar: " + hadoopFileJar);
                 }
->>>>>>> a12820e6
             }
         } else {
             logger.info("Using the provided Faunus job jar: " + hadoopFileJar);
