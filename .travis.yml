--- conflicted
+++ resolved
@@ -59,70 +59,35 @@
   script: travis_retry travis_wait 50 mvn clean verify --projects janusgraph-${MODULE} -Pcoverage ${ARGS};
   after_success: bash <(curl -s https://codecov.io/bash);
   if: commit_message !~ /\[doc only\]/
+x-template:
+  &TINKERPOP_TEST_JOB
+  stage: test
+  install: travis_wait mvn clean install --projects janusgraph-${MODULE} --also-make -DskipTests=true
+    -Dmaven.javadoc.skip=true --batch-mode --show-version ${INSTALL_ARGS};
+  script: travis_retry travis_wait 50 mvn clean verify --projects janusgraph-${MODULE} -Pcoverage -Dtest.skip.tp=false -DskipTests=true ${ARGS};
+  after_success: bash <(curl -s https://codecov.io/bash);
+  if: commit_message !~ /\[doc only\]/
 
 jobs:
   include:
-<<<<<<< HEAD
-    # sort modules by test time with quickest modules first
-    - env: MODULE='server'
-    - env: MODULE='hadoop-parent/janusgraph-hadoop-2'
-    - env: MODULE='lucene'
-    - env: MODULE='solr' ARGS='-Pdocker,solr7'
-    - env: MODULE='es' ARGS='-Pelasticsearch6'
-    - env: MODULE='es' ARGS='-Pelasticsearch60'
-    - env: MODULE='es' ARGS='-Pelasticsearch5'
-    - env: MODULE='berkeleyje'
+    - <<: *STANDARD_TEST_JOB
+      env: MODULE='hadoop-parent/janusgraph-hadoop-2'
+    - <<: *STANDARD_TEST_JOB
+      env: MODULE='lucene'
+    - <<: *STANDARD_TEST_JOB
+      env: MODULE='solr' ARGS='-Pdocker,solr7'
+    - <<: *STANDARD_TEST_JOB
+      env: MODULE='es' ARGS='-Pelasticsearch6'
+    - <<: *STANDARD_TEST_JOB
+      env: MODULE='es' ARGS='-Pelasticsearch60'
+    - <<: *STANDARD_TEST_JOB
+      env: MODULE='es' ARGS='-Pelasticsearch5'
+    - <<: *STANDARD_TEST_JOB
+      env: MODULE='berkeleyje'
+    - <<: *STANDARD_TEST_JOB
+      env: MODULE='test'
+    - <<: *TINKERPOP_TEST_JOB
     - env: MODULE='test'
-    - env: MODULE='test' TINKERPOP_TESTS_ONLY=true
-    - env: MODULE='cassandra' ARGS='-Dtest=**/diskstorage/cassandra/thrift/* -Dtest.skip.unordered=true -Dtest.skip.ssl=true -Dtest.skip.serial=true'
-    - env: MODULE='cassandra' ARGS='-Dtest=**/diskstorage/cassandra/thrift/* -Dtest.skip.ordered=true -Dtest.skip.ssl=true -Dtest.skip.serial=true'
-    - env: MODULE='cassandra' ARGS='-Dtest=**/diskstorage/cassandra/thrift/* -Dtest.skip.unordered=true -Dtest.skip.ordered=true'
-    - env: MODULE='cassandra' ARGS='-Dtest=**/graphdb/thrift/* -Dtest.skip.unordered=true -Dtest.skip.ssl=true -Dtest.skip.serial=true'
-    - env: MODULE='cassandra' ARGS='-Dtest=**/graphdb/thrift/* -Dtest.skip.ordered=true -Dtest.skip.ssl=true -Dtest.skip.serial=true'
-    - env: MODULE='cassandra' ARGS='-Dtest=**/graphdb/thrift/* -Dtest.skip.unordered=true -Dtest.skip.ordered=true'
-    - env: MODULE='cassandra' ARGS='-Dtest=**/diskstorage/cassandra/astyanax/* -Dtest.skip.unordered=true -Dtest.skip.ssl=true -Dtest.skip.serial=true'
-    - env: MODULE='cassandra' ARGS='-Dtest=**/diskstorage/cassandra/astyanax/* -Dtest.skip.ordered=true -Dtest.skip.ssl=true -Dtest.skip.serial=true'
-    - env: MODULE='cassandra' ARGS='-Dtest=**/diskstorage/cassandra/astyanax/* -Dtest.skip.unordered=true -Dtest.skip.ordered=true'
-    - env: MODULE='cassandra' ARGS='-Dtest=**/graphdb/astyanax/*'
-    - env: MODULE='cassandra' ARGS='-Dtest=**/diskstorage/cassandra/embedded/*'
-    - env: MODULE='cassandra' ARGS='-Dtest=***/cassandra/*,*/graphdb/embedded/*'
-    - env: MODULE='hbase-parent/janusgraph-hbase-10' ARGS='-Dtest=**/diskstorage/hbase/*'
-    - env: MODULE='hbase-parent/janusgraph-hbase-10' ARGS='-Dtest=**/graphdb/hbase/*'
-    - env: MODULE='hbase-parent/janusgraph-hbase-10' INSTALL_ARGS='-Dhbase.profile -Phbase2' ARGS='-Dtest=**/diskstorage/hbase/* -Dhbase.profile -Phbase2'
-    - env: MODULE='hbase-parent/janusgraph-hbase-10' INSTALL_ARGS='-Dhbase.profile -Phbase2' ARGS='-Dtest=**/graphdb/hbase/* -Dhbase.profile -Phbase2'
-    - env: MODULE='hadoop-parent/janusgraph-hadoop-2' INSTALL_ARGS='-Dhbase.profile -Phbase2' ARGS='-Dhbase.profile -Phbase2'
-    - env: MODULE='cql' ARGS='-Pcassandra2-byteordered -Dtest=**/diskstorage/cql/*'
-    - env: MODULE='cql' ARGS='-Pcassandra2-murmur -Dtest=**/diskstorage/cql/*'
-    - env: MODULE='cql' ARGS='-Pcassandra2-murmur-ssl -Dtest=**/diskstorage/cql/CQLStoreTest.java'
-    - env: MODULE='cql' ARGS='-Pcassandra2-byteordered -Dtest=**/graphdb/cql/*'
-    - env: MODULE='cql' ARGS='-Pcassandra2-murmur -Dtest=**/graphdb/cql/*'
-    - env: COVERITY_ONLY=true
-    - if: type = cron OR commit_message =~ /\[full build\]/
-=======
-    - <<: *STANDARD_TEST_JOB
-      env: MODULE='hadoop-parent/janusgraph-hadoop-2'
-    - <<: *STANDARD_TEST_JOB
-      env: MODULE='lucene'
-    - <<: *STANDARD_TEST_JOB
-      env: MODULE='solr' ARGS='-Pdocker,solr7'
-    - <<: *STANDARD_TEST_JOB
-      env: MODULE='solr' ARGS='-Pdocker,solr6'
-    - <<: *STANDARD_TEST_JOB
-      env: MODULE='solr' ARGS='-Pdocker,solr5'
-    - <<: *STANDARD_TEST_JOB
-      env: MODULE='es' ARGS='-Pelasticsearch6'
-    - <<: *STANDARD_TEST_JOB
-      env: MODULE='es' ARGS='-Pelasticsearch60'
-    - <<: *STANDARD_TEST_JOB
-      env: MODULE='es' ARGS='-Pelasticsearch5'
-    - <<: *STANDARD_TEST_JOB
-      env: MODULE='es' ARGS='-Pelasticsearch2'
-    - <<: *STANDARD_TEST_JOB
-      env: MODULE='es' ARGS='-Pelasticsearch1'
-    - <<: *STANDARD_TEST_JOB
-      env: MODULE='berkeleyje'
-    - <<: *STANDARD_TEST_JOB
-      env: MODULE='test' ARGS='-Dtest.skip.tp=false'
     - <<: *STANDARD_TEST_JOB
       env: MODULE='cassandra' ARGS='-Dtest=**/diskstorage/cassandra/thrift/* -Dtest.skip.unordered=true -Dtest.skip.ssl=true -Dtest.skip.serial=true'
     - <<: *STANDARD_TEST_JOB
@@ -167,7 +132,6 @@
       env: MODULE='cql' ARGS='-Dtest=**/graphdb/cql/* -Dtest.skip.byteorderedpartitioner=true -Dtest.skip.murmur-serial=true -Dtest.skip.murmur-ssl=true'
     
     - <<: *FULL_BUILD_JOB
->>>>>>> 3873cabd
       env: MODULE='hadoop-parent/janusgraph-hadoop-2' CASSANDRA_VERSION='3.11.0' ARGS='-DskipHBase -DskipCassandra -DskipCassandra3=false'
     - <<: *FULL_BUILD_JOB
       env: MODULE='cql' ARGS='-Dtest=**/graphdb/cql/* -Dtest.skip.byteorderedpartitioner=true -Dtest.skip.murmur-serial=true -Dtest.skip.murmur-ssl=true'
@@ -213,31 +177,6 @@
       env: MODULE='cql' ARGS=' -Pcassandra3-murmur -Dcassandra.docker.version=3.0.18'
     - <<: *FULL_BUILD_JOB
       env: MODULE='cql' ARGS=' -Pcassandra3-murmur-ssl -Dcassandra.docker.version=3.0.18 -Dtest=**/diskstorage/cql/CQLStoreTest.java'
-<<<<<<< HEAD
-  fast_finish: true
-=======
-    - <<: *FULL_BUILD_JOB
-      env: MODULE='hadoop-parent/janusgraph-hadoop-2' CASSANDRA_VERSION='2.2.10' ARGS='-DskipHBase'
-    - <<: *FULL_BUILD_JOB
-      env: MODULE='cassandra' CASSANDRA_VERSION='2.2.10' CASSANDRA_ENABLE_BOP='true' ARGS='-Dtest=**/thrift/* -Dtest.skip.unordered=true -Dtest.skip.ssl=true -Dtest.skip.serial=true'
-    - <<: *FULL_BUILD_JOB
-      env: MODULE='cassandra' CASSANDRA_VERSION='2.2.10' ARGS='-Dtest=**/thrift/* -Dtest.skip.ordered=true -Dtest.skip.ssl=true'
-    - <<: *FULL_BUILD_JOB
-      env: MODULE='cassandra' CASSANDRA_VERSION='2.2.10' CASSANDRA_ENABLE_SSL='true' ARGS='-Dtest=**/thrift/* -Dtest.skip.unordered=true -Dtest.skip.ordered=true -Dtest.skip.serial=true'
-    - <<: *FULL_BUILD_JOB
-      env: MODULE='cassandra' CASSANDRA_VERSION='2.2.10' CASSANDRA_ENABLE_BOP='true' ARGS='-Dtest=**/astyanax/* -Dtest.skip.unordered=true -Dtest.skip.ssl=true -Dtest.skip.serial=true'
-    - <<: *FULL_BUILD_JOB
-      env: MODULE='cassandra' CASSANDRA_VERSION='2.2.10' ARGS='-Dtest=**/astyanax/* -Dtest.skip.ordered=true -Dtest.skip.ssl=true'
-    - <<: *FULL_BUILD_JOB
-      env: MODULE='cassandra' CASSANDRA_VERSION='2.2.10' CASSANDRA_ENABLE_SSL='true' ARGS='-Dtest=**/astyanax/* -Dtest.skip.unordered=true -Dtest.skip.ordered=true -Dtest.skip.serial=true'
-    - <<: *FULL_BUILD_JOB
-      env: MODULE='cassandra' CASSANDRA_VERSION='2.2.10' ARGS='-Dtest=**/cassandra/*,**/utils/*'
-    - <<: *FULL_BUILD_JOB
-      env: MODULE='cql' ARGS=' -Pcassandra2-byteordered -Dcassandra.docker.version=2.2.14'
-    - <<: *FULL_BUILD_JOB
-      env: MODULE='cql' ARGS=' -Pcassandra2-murmur -Dcassandra.docker.version=2.2.14'
-    - <<: *FULL_BUILD_JOB
-      env: MODULE='cql' ARGS=' -Pcassandra2-murmur-ssl -Dcassandra.docker.version=2.2.14 -Dtest=**/diskstorage/cql/CQLStoreTest.java'
 
     - stage: test
       env: COVERITY_ONLY=true
@@ -288,61 +227,13 @@
           all_branches: true
           condition: $TRAVIS_BRANCH =~ ^master$|^v[0-9.]+$
 
->>>>>>> 3873cabd
   # https://docs.travis-ci.com/user/customizing-the-build#Rows-that-are-Allowed-to-Fail
   allow_failures:
     - env: MODULE='hadoop-parent/janusgraph-hadoop-2' CASSANDRA_VERSION='3.11.0' ARGS='-DskipHBase -DskipCassandra -DskipCassandra3=false'
     - env: MODULE='hadoop-parent/janusgraph-hadoop-2' CASSANDRA_VERSION='3.0.14' ARGS='-DskipHBase -DskipCassandra -DskipCassandra3=false'
 
-<<<<<<< HEAD
-install:
-  - if [ "${TRAVIS_BRANCH}" == "${COVERITY_BRANCH_NAME}" ] && [ -n "${COVERITY_ONLY:-}" ]; then
-      echo "Building all modules for Coverity analysis";
-      travis_retry travis_wait mvn clean install -DskipTests=true
-        -Dmaven.javadoc.skip=true --batch-mode --show-version;
-    elif [ "${TRAVIS_BRANCH}" == "${COVERITY_BRANCH_NAME}" ] || ! [ -z "${COVERITY_ONLY:-}" ]; then
-      echo "Building all modules for test-compile coverage, but skipping Coverity upload";
-      travis_retry travis_wait mvn clean install -DskipTests=true
-        -Dmaven.javadoc.skip=true --batch-mode --show-version;
-    else
-      echo "Building janusgraph-${MODULE} and dependencies";
-      travis_retry travis_wait mvn clean install --projects janusgraph-${MODULE}
-        --also-make -DskipTests=true -Dmaven.javadoc.skip=true
-        --batch-mode --show-version ${INSTALL_ARGS};
-    fi
-
-script:
-  - if [ "${TRAVIS_BRANCH}" == "${COVERITY_BRANCH_NAME}" ] && [ -n "${COVERITY_ONLY:-}" ]; then
-      echo "Building Docker image for Coverity analysis";
-      docker build -t janusgraph/analysis analysis;
-      echo "Running Coverity scan";
-      travis_wait 50 docker run --rm
-        -v ${HOME}/.m2:/root/.m2 -v ${PWD}:/opt/janusgraph
-        -e COVERITY_SCAN_TOKEN="${COVERITY_SCAN_TOKEN}"
-        -e COVERITY_EMAIL="${COVERITY_EMAIL}"
-        -i janusgraph/analysis;
-    elif [ "${TRAVIS_BRANCH}" == "${COVERITY_BRANCH_NAME}" ] || [ -n "${COVERITY_ONLY:-}" ]; then
-      echo "Skipping module tests on Coverity branch/job";
-    elif [ "${TINKERPOP_TESTS_ONLY}" == true ]; then
-        echo "Executing TinkerPop tests on janusgraph-${MODULE}";
-        travis_wait 50 mvn clean verify --projects janusgraph-${MODULE} -Dtest.skip.tp=false -DskipTests=true ${ARGS};
-    else
-      echo "Testing janusgraph-${MODULE}";
-      travis_wait 50 mvn clean verify --projects janusgraph-${MODULE}
-        -Pcoverage ${ARGS};
-    fi
-
-after_success:
-  # Upload test coverage reports to Codecov
-  - if [ "${TRAVIS_BRANCH}" == "${COVERITY_BRANCH_NAME}" ] || [ -n "${COVERITY_ONLY:-}" ]; then
-      echo "Skipping test coverage report upload in Coverity branch/job";
-    else
-      bash <(curl -s https://codecov.io/bash);
-    fi
-=======
   fast_finish: true
   # https://docs.travis-ci.com/user/customizing-the-build#Rows-that-are-Allowed-to-Fail
->>>>>>> 3873cabd
 
 # Syntax and more info: https://docs.travis-ci.com/user/notifications
 notifications:
