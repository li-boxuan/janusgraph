<project xmlns="http://maven.apache.org/POM/4.0.0" xmlns:xsi="http://www.w3.org/2001/XMLSchema-instance" xsi:schemaLocation="http://maven.apache.org/POM/4.0.0 http://maven.apache.org/xsd/maven-4.0.0.xsd">
    <modelVersion>4.0.0</modelVersion>
    <parent>
        <groupId>org.janusgraph</groupId>
        <artifactId>janusgraph-examples</artifactId>
<<<<<<< HEAD
        <version>0.4.0-SNAPSHOT</version>
=======
        <version>0.3.3-SNAPSHOT</version>
>>>>>>> 33139f02
        <relativePath>../pom.xml</relativePath>
    </parent>
    <artifactId>example-tinkergraph</artifactId>
    <name>Example-TinkerGraph: Example with TinkerGraph</name>
    <url>https://janusgraph.org</url>

    <dependencies>
        <dependency>
            <groupId>org.janusgraph</groupId>
            <artifactId>example-common</artifactId>
            <version>${project.version}</version>
        </dependency>
        <dependency>
            <groupId>org.apache.tinkerpop</groupId>
            <artifactId>tinkergraph-gremlin</artifactId>
        </dependency>
    </dependencies>

    <properties>
        <example.main.class>org.janusgraph.example.TinkerGraphApp</example.main.class>
        <example.config>${project.basedir}/conf/jgex-tinkergraph.properties</example.config>
    </properties>

</project><|MERGE_RESOLUTION|>--- conflicted
+++ resolved
@@ -3,11 +3,7 @@
     <parent>
         <groupId>org.janusgraph</groupId>
         <artifactId>janusgraph-examples</artifactId>
-<<<<<<< HEAD
         <version>0.4.0-SNAPSHOT</version>
-=======
-        <version>0.3.3-SNAPSHOT</version>
->>>>>>> 33139f02
         <relativePath>../pom.xml</relativePath>
     </parent>
     <artifactId>example-tinkergraph</artifactId>
