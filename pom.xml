<project xmlns="http://maven.apache.org/POM/4.0.0" xmlns:xsi="http://www.w3.org/2001/XMLSchema-instance" xsi:schemaLocation="http://maven.apache.org/POM/4.0.0 http://maven.apache.org/xsd/maven-4.0.0.xsd">
    <modelVersion>4.0.0</modelVersion>
    <parent>
        <groupId>org.sonatype.oss</groupId>
        <artifactId>oss-parent</artifactId>
        <version>7</version>
    </parent>
    <groupId>com.thinkaurelius.titan</groupId>
    <artifactId>titan</artifactId>
<<<<<<< HEAD
    <version>0.4.0-SNAPSHOT</version>
=======
    <version>0.3.3-SNAPSHOT</version>
>>>>>>> 2926b1f9
    <packaging>pom</packaging>
    <prerequisites>
        <maven>2.2.1</maven>
    </prerequisites>
    <name>Titan: Distributed Graph Database</name>
    <url>http://thinkaurelius.github.com/titan/</url>

    <modules>
        <module>titan-core</module>
        <module>titan-test</module>
        <module>titan-berkeleyje</module>
        <module>titan-cassandra</module>
        <module>titan-es</module>
        <module>titan-lucene</module>
        <module>titan-hbase</module>
        <module>titan-all</module>
        <module>titan-site</module>
        <module>titan-dist</module>
    </modules>

    <description>
        Titan is a distributed graph database optimized for processing massive-scale graphs represented over a machine
        cluster.
        Titan separates the concerns of graph processing and manipulation from storing the graph on disk,
        delegating that concern to an extensible set of persistence solutions.
    </description>
    <developers>
        <developer>
            <name>Matthias Broecheler</name>
            <email>me@matthiasb.com</email>
            <url>http://matthiasb.com</url>
        </developer>
        <developer>
            <name>Daniel LaRocque</name>
            <email>dalaro@hopcount.org</email>
        </developer>
        <developer>
            <name>Pavel Yaskevich</name>
            <email>povel.y@gmail.com</email>
            <url>http://github.com/xedin</url>
        </developer>
    </developers>
    <contributors>
        <contributor>
            <name>Marko A. Rodriguez</name>
            <email>marko@markorodriguez.com</email>
            <url>http://markorodriguez.com</url>
        </contributor>
    </contributors>
    <inceptionYear>2012</inceptionYear>
    <licenses>
        <license>
            <name>Apache 2</name>
            <url>http://www.opensource.org/licenses/Apache-2.0</url>
        </license>
    </licenses>
    <scm>
        <connection>scm:git:git@github.com:thinkaurelius/titan.git</connection>
        <developerConnection>scm:git:git@github.com:thinkaurelius/titan.git</developerConnection>
        <url>git@github.com:thinkaurelius/titan.git</url>
    </scm>
    <properties>
<<<<<<< HEAD
        <titan.version>0.4.0-SNAPSHOT</titan.version>
        <titan.compatible.versions>0.3.0,0.3.1</titan.compatible.versions>
        <tinkerpop.version>2.3.0</tinkerpop.version>
        <junit.version>4.8.1</junit.version>
        <metrics.version>3.0.0-BETA3</metrics.version>
=======
        <titan.compatible.versions>0.3.2,0.3.1,0.3.0</titan.compatible.versions>
        <tinkerpop.version>2.3.0</tinkerpop.version>
        <junit.version>4.8.1</junit.version>
        <jna.version>3.2.7</jna.version>
        <kuali.s3.wagon.version>1.1.20</kuali.s3.wagon.version>
>>>>>>> 2926b1f9
        <project.build.sourceEncoding>UTF-8</project.build.sourceEncoding>
        <project.reporting.outputEncoding>UTF-8</project.reporting.outputEncoding>
        <cassandra.dir>${project.build.directory}/cassandra-tmp/workdir</cassandra.dir>
        <cassandra.ordered.dir>${project.build.directory}/cassandra-ordered-tmp/workdir</cassandra.ordered.dir>
        <titan.testdir>${project.build.directory}/titan-test</titan.testdir>
        <!-- Required for PMD plugin. Used for compiler plugin -->
        <targetJdk>1.6</targetJdk>
    </properties>
<<<<<<< HEAD
    <modules>
        <module>titan-core</module>
        <module>titan-test</module>
        <module>titan-berkeleyje</module>
        <module>titan-persistit</module>
        <module>titan-cassandra</module>
        <module>titan-es</module>
        <module>titan-lucene</module>
        <module>titan-hbase</module>
        <module>titan-all</module>
    </modules>
=======
>>>>>>> 2926b1f9
    <build>
        <directory>${basedir}/target</directory>
        <plugins>
            <plugin>
                <artifactId>maven-release-plugin</artifactId>
                <configuration>
                    <!--
                      Only release:perform uses this configuration
                      setting; release:prepare doesn't care and always
                      runs "clean verify"
                    -->
                    <goals>javadoc:aggregate deploy</goals>

                    <!--
                      Tell the release plugin to never "git push".
                      When releasing, you have to manually issue "git
                      push" between release:prepare and
                      release:perform.  You'll have to push both the
                      branch you're releasing and the tag
                      release:prepare locally created.
                    -->
                    <pushChanges>false</pushChanges>

                    <!--
                      @{...} is a special variable interpolation
                      syntax that uses the target release version
                      instead of the pom's actual version, which is
                      usually a -SNAPSHOT version when this setting
                      gets evaluated.
                    -->
                    <tagNameFormat>@{project.version}</tagNameFormat>

                    <!--
                      The release:perform goal activates these
                      profiles when it invokes maven with the <goals>
                      listed above.  Release engineering specific to
                      release:perform and disabled during non-release
                      operation should be encapsulated with the
                      profile id listed below.
                    -->
                    <releaseProfiles>titan-release</releaseProfiles>

                    <!--
                      I am a criminal.

                      (applies to both release:prepare and :perform)
                    -->
                    <arguments>-DskipTests=true</arguments>
                </configuration>
            </plugin>
            </plugins>
        <pluginManagement>
            <plugins>
                <plugin>
                    <artifactId>maven-compiler-plugin</artifactId>
                    <version>2.5.1</version>
                    <configuration>
                        <source>1.6</source>
                        <target>1.6</target>
                    </configuration>
                </plugin>
                <plugin>
                    <artifactId>maven-surefire-plugin</artifactId>
                    <version>2.11</version>
                    <configuration>
                        <runOrder>random</runOrder>
                    </configuration>
                </plugin>
                <plugin>
                    <artifactId>maven-site-plugin</artifactId>
                    <version>3.3</version>
                    <executions>
                        <execution>
                            <id>default-site</id>
                            <phase>none</phase>
                        </execution>
                        <execution>
                            <id>default-deploy</id>
                            <phase>none</phase>
                        </execution>
                    </executions>
                </plugin>
                <plugin> 
                    <artifactId>maven-deploy-plugin</artifactId>
                    <version>2.7</version>
                </plugin>
                <plugin>
                    <artifactId>maven-jar-plugin</artifactId>
                    <version>2.4</version>
                </plugin>
                <plugin>
                    <artifactId>maven-resources-plugin</artifactId>
                    <version>2.6</version>
                </plugin>
                <plugin>
                    <artifactId>maven-release-plugin</artifactId>
                    <version>2.4.1</version>
                </plugin>
                <plugin>
                    <artifactId>maven-javadoc-plugin</artifactId>
                    <version>2.9.1</version>
                </plugin>
                <plugin>
                    <artifactId>maven-assembly-plugin</artifactId>
                    <version>2.4</version>
                </plugin>
                <plugin>
                    <artifactId>maven-install-plugin</artifactId>
                    <version>2.4</version>
                </plugin>
                <plugin>
                    <artifactId>maven-source-plugin</artifactId>
                    <version>2.2.1</version>
                </plugin>
                <plugin>
                    <artifactId>maven-clean-plugin</artifactId>
                    <version>2.5</version>
                </plugin>
                <plugin>
                    <artifactId>maven-gpg-plugin</artifactId>
                    <version>1.4</version>
                </plugin>
                <plugin>
                    <groupId>org.codehaus.mojo</groupId>
                    <artifactId>wagon-maven-plugin</artifactId>
                    <version>1.0-beta-4</version>
                </plugin>
                <plugin>
                    <groupId>org.codehaus.mojo</groupId>
                    <artifactId>exec-maven-plugin</artifactId>
                    <version>1.2.1</version>
                </plugin>
                <plugin>
                    <groupId>com.github.github</groupId>
                    <artifactId>site-maven-plugin</artifactId>
                    <version>0.8</version>
                    <configuration>
                        <!--
                          To push changes to gh-pages during
                          release:perform using this plugin, your
                          ~/.m2/settings.xml file must contain a
                          <server> stanza that matches the
                          <server>github</server> tag below.  Here's
                          an example settings.xml:

                          <settings>
                            ...
                            <servers>
                              ...
                              <server>
                                <id>github</id> << must match <username>dalaro</username>
                                <password>allmypasswordsareliterallypassword</password>
                              </server>
                            </servers>
                          </settings>
                        -->
                        <server>github</server>
                        <repositoryName>titan</repositoryName>
                        <repositoryOwner>thinkaurelius</repositoryOwner>
                    </configuration>
                </plugin>
            </plugins>
        </pluginManagement>
    </build>

    <profiles>
        <profile>
            <id>sonatype-oss-release</id>
            <build>
                <plugins>
                    <plugin>
                        <groupId>org.apache.maven.plugins</groupId>
                        <artifactId>maven-source-plugin</artifactId>
                        <version>2.1.2</version>
                        <executions>
                            <execution>
                                <id>attach-sources</id>
                                <phase>none</phase>
                            </execution>
                        </executions>
                    </plugin>
                    <plugin>
                        <groupId>org.apache.maven.plugins</groupId>
                        <artifactId>maven-javadoc-plugin</artifactId>
                        <version>2.7</version>
                        <executions>
                            <execution>
                                <id>attach-javadocs</id>
                                <phase>none</phase>
                            </execution>
                        </executions>
                    </plugin>
                    <plugin>
                        <artifactId>maven-gpg-plugin</artifactId>
                        <version>1.1</version>
                        <executions>
                            <execution>
                                <id>sign-artifacts</id>
                                <phase>none</phase>
                            </execution>
                        </executions>
                    </plugin>
                </plugins>
            </build>
        </profile>

        <profile>
            <id>titan-release</id>
            <!--
              Sign artifacts artifacts only during release:perform
              when this profile is automatically activated or whenever
              else it is manually activated.
    
              Stolen from: http://blog.sonatype.com/people/2010/01/how-to-generate-pgp-signatures-with-maven/
            -->
            <build>
                <plugins>
                    <plugin>
                        <groupId>org.apache.maven.plugins</groupId>
                        <artifactId>maven-source-plugin</artifactId>
                        <executions>
                            <execution>
                                <id>attach-sources</id>
                                <phase>package</phase>
                                <goals>
                                    <goal>jar-no-fork</goal>
                                </goals>
                            </execution>
                        </executions>
                    </plugin>
                    <plugin>
                        <artifactId>maven-javadoc-plugin</artifactId>
                        <executions>
                            <execution>
                                <id>attach-javadocs</id>
                                <phase>package</phase>
                                <goals>
                                    <goal>jar</goal>
                                </goals>
                            </execution>
                        </executions>
                    </plugin>
                    <plugin>
                        <artifactId>maven-gpg-plugin</artifactId>
                        <executions>
                            <execution>
                                <id>sign-artifacts</id>
                                <phase>package</phase>
                                <goals>
                                    <goal>sign</goal>
                                </goals>
                            </execution>
                        </executions>
                    </plugin>
                </plugins>
            </build>
        </profile>
    </profiles>
</project><|MERGE_RESOLUTION|>--- conflicted
+++ resolved
@@ -7,11 +7,7 @@
     </parent>
     <groupId>com.thinkaurelius.titan</groupId>
     <artifactId>titan</artifactId>
-<<<<<<< HEAD
     <version>0.4.0-SNAPSHOT</version>
-=======
-    <version>0.3.3-SNAPSHOT</version>
->>>>>>> 2926b1f9
     <packaging>pom</packaging>
     <prerequisites>
         <maven>2.2.1</maven>
@@ -74,19 +70,12 @@
         <url>git@github.com:thinkaurelius/titan.git</url>
     </scm>
     <properties>
-<<<<<<< HEAD
-        <titan.version>0.4.0-SNAPSHOT</titan.version>
-        <titan.compatible.versions>0.3.0,0.3.1</titan.compatible.versions>
+        <titan.compatible.versions>0.3.2,0.3.1,0.3.0</titan.compatible.versions>
         <tinkerpop.version>2.3.0</tinkerpop.version>
         <junit.version>4.8.1</junit.version>
         <metrics.version>3.0.0-BETA3</metrics.version>
-=======
-        <titan.compatible.versions>0.3.2,0.3.1,0.3.0</titan.compatible.versions>
-        <tinkerpop.version>2.3.0</tinkerpop.version>
-        <junit.version>4.8.1</junit.version>
         <jna.version>3.2.7</jna.version>
         <kuali.s3.wagon.version>1.1.20</kuali.s3.wagon.version>
->>>>>>> 2926b1f9
         <project.build.sourceEncoding>UTF-8</project.build.sourceEncoding>
         <project.reporting.outputEncoding>UTF-8</project.reporting.outputEncoding>
         <cassandra.dir>${project.build.directory}/cassandra-tmp/workdir</cassandra.dir>
@@ -95,20 +84,6 @@
         <!-- Required for PMD plugin. Used for compiler plugin -->
         <targetJdk>1.6</targetJdk>
     </properties>
-<<<<<<< HEAD
-    <modules>
-        <module>titan-core</module>
-        <module>titan-test</module>
-        <module>titan-berkeleyje</module>
-        <module>titan-persistit</module>
-        <module>titan-cassandra</module>
-        <module>titan-es</module>
-        <module>titan-lucene</module>
-        <module>titan-hbase</module>
-        <module>titan-all</module>
-    </modules>
-=======
->>>>>>> 2926b1f9
     <build>
         <directory>${basedir}/target</directory>
         <plugins>
