--- conflicted
+++ resolved
@@ -73,12 +73,9 @@
     <properties>
         <titan.version>0.4.0-SNAPSHOT</titan.version>
         <titan.compatible.versions>0.3.2,0.3.1,0.3.0</titan.compatible.versions>
-<<<<<<< HEAD
         <tinkerpop.version>2.4.0-SNAPSHOT</tinkerpop.version>
         <junit.version>4.8.1</junit.version>
         <metrics.version>3.0.0-BETA3</metrics.version>
-=======
-        <tinkerpop.version>2.3.0</tinkerpop.version>
         <metrics2.version>2.1.2</metrics2.version>
         <metrics3.version>3.0.0-BETA3</metrics3.version>
         <slf4j.version>1.7.5</slf4j.version>
@@ -87,7 +84,6 @@
         <commons.beanutils.version>1.7.0</commons.beanutils.version>
         <asm.version>4.0</asm.version>
         <jersey.version>1.17</jersey.version>
->>>>>>> 64d20593
         <jna.version>3.2.7</jna.version>
         <kuali.s3.wagon.version>1.1.20</kuali.s3.wagon.version>
         <project.build.sourceEncoding>UTF-8</project.build.sourceEncoding>
