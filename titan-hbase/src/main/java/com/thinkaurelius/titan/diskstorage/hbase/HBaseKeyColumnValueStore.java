--- conflicted
+++ resolved
@@ -234,11 +234,8 @@
 
     @Override
     public List<KeyRange> getLocalKeyPartition() throws StorageException {
-<<<<<<< HEAD
+        //TODO
         throw new UnsupportedOperationException();
-=======
-        //Todo
->>>>>>> d4895ce4
     }
 
     @Override
