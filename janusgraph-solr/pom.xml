<project xmlns="http://maven.apache.org/POM/4.0.0" xmlns:xsi="http://www.w3.org/2001/XMLSchema-instance" xsi:schemaLocation="http://maven.apache.org/POM/4.0.0 http://maven.apache.org/xsd/maven-4.0.0.xsd">
    <modelVersion>4.0.0</modelVersion>
    <parent>
        <groupId>org.janusgraph</groupId>
        <artifactId>janusgraph</artifactId>
        <version>1.0.0-SNAPSHOT</version>
        <relativePath>../pom.xml</relativePath>
    </parent>
    <artifactId>janusgraph-solr</artifactId>
    <name>JanusGraph-Solr: Distributed Indexing Support</name>
    <url>https://janusgraph.org</url>
    <properties>
        <top.level.basedir>${basedir}/..</top.level.basedir>
        <solr8.docker.version>8.11.1</solr8.docker.version>
        <solr.docker.version>${solr8.docker.version}</solr.docker.version>
        <solr.docker.image>solr</solr.docker.image>
        <skip.solr.test>${skipTests}</skip.solr.test>
        <test.solr.excludes>KERBEROS_TESTS</test.solr.excludes>
    </properties>
    <dependencies>
        <dependency>
            <groupId>org.janusgraph</groupId>
            <artifactId>janusgraph-core</artifactId>
            <version>${project.version}</version>
            <exclusions>
                <!-- Use noggit from janusgraph-core -->
                <exclusion>
                    <groupId>org.noggit</groupId>
                    <artifactId>noggit</artifactId>
                </exclusion>
            </exclusions>
        </dependency>
        <dependency>
            <groupId>org.janusgraph</groupId>
            <artifactId>janusgraph-backend-testutils</artifactId>
            <version>${project.version}</version>
            <scope>test</scope>
        </dependency>
        <dependency>
            <groupId>org.janusgraph</groupId>
            <artifactId>janusgraph-berkeleyje</artifactId>
            <version>${project.version}</version>
            <scope>test</scope>
        </dependency>
        <dependency>
            <groupId>org.janusgraph</groupId>
            <artifactId>janusgraph-berkeleyje</artifactId>
            <version>${project.version}</version>
            <classifier>tests</classifier>
            <scope>test</scope>
        </dependency>
        <dependency>
            <groupId>org.janusgraph</groupId>
            <artifactId>janusgraph-cql</artifactId>
            <version>${project.version}</version>
            <scope>test</scope>
        </dependency>
        <dependency>
            <groupId>org.janusgraph</groupId>
            <artifactId>janusgraph-cql</artifactId>
            <version>${project.version}</version>
            <classifier>tests</classifier>
            <scope>test</scope>
        </dependency>

        <!-- Logging backends. -->
        <!-- Enforce a classpath ordering constraint to ensure log4j is used for logging. -->
        <dependency>
            <groupId>org.apache.logging.log4j</groupId>
            <artifactId>log4j-slf4j-impl</artifactId>
            <scope>runtime</scope>
            <optional>true</optional>
        </dependency>
        <dependency>
            <groupId>ch.qos.logback</groupId>
            <artifactId>logback-classic</artifactId>
            <scope>runtime</scope>
            <optional>true</optional>
        </dependency>
        <!-- End logging backends. -->

        <dependency>
            <groupId>org.apache.solr</groupId>
            <artifactId>solr-solrj</artifactId>
            <version>${lucene-solr.version}</version>
            <exclusions>
                <!-- Use jcl-over-slf4j from gremlin-core -->
                <exclusion>
                    <groupId>org.slf4j</groupId>
                    <artifactId>jcl-over-slf4j</artifactId>
                </exclusion>
            </exclusions>
        </dependency>
        <dependency>
            <groupId>org.apache.lucene</groupId>
            <artifactId>lucene-analyzers-common</artifactId>
            <version>${lucene-solr.version}</version>
        </dependency>
        <dependency>
            <groupId>org.apache.solr</groupId>
            <artifactId>solr-test-framework</artifactId>
            <version>${lucene-solr.version}</version>
            <scope>test</scope>
            <exclusions>
                <exclusion>
                    <groupId>org.apache.logging.log4j</groupId>
                    <artifactId>log4j-api</artifactId>
                </exclusion>
                <exclusion>
                    <groupId>org.apache.kerby</groupId>
                    <artifactId>kerb-core</artifactId>
                </exclusion>
                <exclusion>
                    <groupId>org.apache.kerby</groupId>
                    <artifactId>kerb-util</artifactId>
                </exclusion>
                <exclusion>
                    <groupId>org.apache.kerby</groupId>
                    <artifactId>kerby-pkix</artifactId>
                </exclusion>
                <exclusion>
                    <groupId>org.apache.kerby</groupId>
                    <artifactId>kerby-asn1</artifactId>
                </exclusion>
                <exclusion>
                    <groupId>org.apache.hadoop</groupId>
                    <artifactId>hadoop-common</artifactId>
                </exclusion>
                <exclusion>
                    <groupId>org.apache.hadoop</groupId>
                    <artifactId>hadoop-annotations</artifactId>
                </exclusion>
                <exclusion>
                    <groupId>org.apache.hadoop</groupId>
                    <artifactId>hadoop-auth</artifactId>
                </exclusion>
                <exclusion>
                    <groupId>org.slf4j</groupId>
                    <artifactId>jcl-over-slf4j</artifactId>
                </exclusion>
                <exclusion>
                    <groupId>com.github.ben-manes.caffeine</groupId>
                    <artifactId>caffeine</artifactId>
                </exclusion>
                <exclusion>
                    <groupId>junit</groupId>
                    <artifactId>junit</artifactId>
                </exclusion>
                <exclusion>
                    <groupId>org.ow2.asm</groupId>
                    <artifactId>asm</artifactId>
                </exclusion>
                <exclusion>
                    <groupId>org.ow2.asm</groupId>
                    <artifactId>asm-commons</artifactId>
                </exclusion>
<<<<<<< HEAD
                <!-- Use apiguardian-api from junit-platform-engine -->
                <exclusion>
                    <groupId>org.apiguardian</groupId>
                    <artifactId>apiguardian-api</artifactId>
=======
                <!-- Use newer antlr4 version from gremlin-language -->
                <exclusion>
                    <groupId>org.antlr</groupId>
                    <artifactId>antlr4-runtime</artifactId>
>>>>>>> 489b4c30
                </exclusion>
            </exclusions>
        </dependency>
        <dependency>
            <groupId>org.apache.kerby</groupId>
            <artifactId>kerb-simplekdc</artifactId>
            <version>2.0.1</version>
            <scope>test</scope>
            <exclusions>
                <!-- Use asm from solr-test-framework -->
                <exclusion>
                    <groupId>org.ow2.asm</groupId>
                    <artifactId>asm</artifactId>
                </exclusion>
            </exclusions>
        </dependency>
        <dependency>
            <groupId>javax.servlet</groupId>
            <artifactId>servlet-api</artifactId>
            <version>2.5</version>
        </dependency>
        <dependency>
            <groupId>org.locationtech.spatial4j</groupId>
            <artifactId>spatial4j</artifactId>
        </dependency>
        <dependency>
            <groupId>org.locationtech.jts</groupId>
            <artifactId>jts-core</artifactId>
        </dependency>
        <!-- This is here for solr testing -->
        <dependency>
            <groupId>org.testcontainers</groupId>
            <artifactId>testcontainers</artifactId>
            <scope>test</scope>
        </dependency>
        <dependency>
            <groupId>org.testcontainers</groupId>
            <artifactId>cassandra</artifactId>
            <scope>test</scope>
        </dependency>
        <dependency>
            <groupId>org.testcontainers</groupId>
            <artifactId>solr</artifactId>
            <scope>test</scope>
        </dependency>
        <dependency>
            <groupId>org.testcontainers</groupId>
            <artifactId>junit-jupiter</artifactId>
            <scope>test</scope>
        </dependency>
        <dependency>
            <groupId>net.java.dev.jna</groupId>
            <artifactId>jna</artifactId>
            <version>${jna.version}</version>
            <scope>test</scope>
        </dependency>
    </dependencies>
    <build>
        <directory>${basedir}/target</directory>
        <finalName>${project.artifactId}-${project.version}</finalName>
        <resources>
            <resource>
                <directory>${basedir}/src/main/resources</directory>
                <filtering>true</filtering>
            </resource>
        </resources>
        <testResources>
            <testResource>
                <directory>${basedir}/src/test/resources</directory>
            </testResource>
        </testResources>
        <plugins>
            <plugin>
                <artifactId>maven-dependency-plugin</artifactId>
                <executions>
                    <execution>
                        <id>copy-jts</id>
                        <phase>package</phase>
                        <goals>
                            <goal>copy</goal>
                        </goals>
                        <configuration>
                            <artifactItems>
                                <artifactItem>
                                    <groupId>org.locationtech.spatial4j</groupId>
                                    <artifactId>spatial4j</artifactId>
                                    <destFileName>spatial4j.jar</destFileName>
                                </artifactItem>
                                <artifactItem>
                                    <groupId>org.locationtech.jts</groupId>
                                    <artifactId>jts-core</artifactId>
                                    <destFileName>jts-core.jar</destFileName>
                                </artifactItem>
                            </artifactItems>
                            <outputDirectory>${project.build.directory}/dependency</outputDirectory>
                        </configuration>
                    </execution>
                </executions>
            </plugin>
            <plugin>
                <artifactId>maven-surefire-plugin</artifactId>
                <executions>
                    <execution>
                        <id>default-test</id>
                        <configuration>
                            <argLine>${default.test.jvm.opts}</argLine>
                            <skipTests>${skip.solr.test}</skipTests>
                            <excludedGroups>${test.solr.excludes}</excludedGroups>
                            <systemPropertyVariables>
                                <solr.docker.image>${solr.docker.image}</solr.docker.image>
                                <solr.docker.version>${solr.docker.version}</solr.docker.version>
                            </systemPropertyVariables>
                        </configuration>
                    </execution>
                </executions>
            </plugin>
        </plugins>
    </build>
    <profiles>
        <profile>
            <id>solr8</id>
            <properties>
                <solr.docker.version>${solr8.docker.version}</solr.docker.version>
            </properties>
        </profile>
    </profiles>
</project><|MERGE_RESOLUTION|>--- conflicted
+++ resolved
@@ -154,17 +154,15 @@
                     <groupId>org.ow2.asm</groupId>
                     <artifactId>asm-commons</artifactId>
                 </exclusion>
-<<<<<<< HEAD
                 <!-- Use apiguardian-api from junit-platform-engine -->
                 <exclusion>
                     <groupId>org.apiguardian</groupId>
                     <artifactId>apiguardian-api</artifactId>
-=======
+                </exclusion>
                 <!-- Use newer antlr4 version from gremlin-language -->
                 <exclusion>
                     <groupId>org.antlr</groupId>
                     <artifactId>antlr4-runtime</artifactId>
->>>>>>> 489b4c30
                 </exclusion>
             </exclusions>
         </dependency>
