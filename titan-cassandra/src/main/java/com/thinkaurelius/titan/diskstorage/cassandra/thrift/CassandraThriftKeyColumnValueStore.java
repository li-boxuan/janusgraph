package com.thinkaurelius.titan.diskstorage.cassandra.thrift;

import com.google.common.base.Preconditions;
import com.google.common.base.Predicate;
import com.google.common.collect.ImmutableList;
import com.google.common.collect.ImmutableMap;
import com.google.common.collect.Iterables;
import com.google.common.collect.Iterators;
import com.thinkaurelius.titan.diskstorage.*;
import com.thinkaurelius.titan.diskstorage.cassandra.thrift.thriftpool.CTConnection;
import com.thinkaurelius.titan.diskstorage.cassandra.thrift.thriftpool.CTConnectionPool;
import com.thinkaurelius.titan.diskstorage.cassandra.utils.CassandraHelper;
import com.thinkaurelius.titan.diskstorage.keycolumnvalue.*;
import com.thinkaurelius.titan.diskstorage.keycolumnvalue.KeyRange;
import com.thinkaurelius.titan.diskstorage.util.*;
import com.thinkaurelius.titan.util.system.NetworkUtil;
import org.apache.cassandra.dht.*;
import org.apache.cassandra.thrift.*;
import org.apache.cassandra.thrift.ConsistencyLevel;
import org.apache.commons.lang.ArrayUtils;
import org.apache.thrift.TException;
import org.slf4j.Logger;
import org.slf4j.LoggerFactory;

import javax.annotation.Nullable;
import java.nio.ByteBuffer;
import java.util.*;
import java.util.regex.Matcher;
import java.util.regex.Pattern;

import static com.thinkaurelius.titan.diskstorage.cassandra.CassandraTransaction.getTx;

/**
 * A Titan {@code KeyColumnValueStore} backed by Cassandra.
 * This uses the Cassandra Thrift API.
 *
 * @author Dan LaRocque <dalaro@hopcount.org>
 * @see CassandraThriftStoreManager
 */
public class CassandraThriftKeyColumnValueStore implements KeyColumnValueStore {

    private static final Logger logger =
            LoggerFactory.getLogger(CassandraThriftKeyColumnValueStore.class);

    private static final Pattern BROKEN_BYTE_TOKEN_PATTERN = Pattern.compile("^Token\\(bytes\\[(.+)\\]\\)$");

    // Cassandra access
    private final CassandraThriftStoreManager storeManager;
    private final String keyspace;
    private final String columnFamily;
    private final CTConnectionPool pool;
    private final ThriftGetter entryGetter;

    public CassandraThriftKeyColumnValueStore(String keyspace, String columnFamily, CassandraThriftStoreManager storeManager,
                                              CTConnectionPool pool) {
        this.storeManager = storeManager;
        this.keyspace = keyspace;
        this.columnFamily = columnFamily;
        this.pool = pool;
        this.entryGetter = new ThriftGetter(storeManager.getMetaDataSchema(columnFamily));
    }

    /**
     * Call Cassandra's Thrift get_slice() method.
     * <p/>
     * When columnEnd equals columnStart and either startInclusive
     * or endInclusive is false (or both are false), then this
     * method returns an empty list without making any Thrift calls.
     * <p/>
     * If columnEnd = columnStart + 1, and both startInclusive and
     * startExclusive are false, then the arguments effectively form
     * an empty interval.  In this case, as in the one previous,
     * an empty list is returned.  However, it may not necessarily
     * be handled efficiently; a Thrift call might still be made
     * before returning the empty list.
     *
     * @throws com.thinkaurelius.titan.diskstorage.StorageException
     *          when columnEnd < columnStart
     */
    @Override
    public EntryList getSlice(KeySliceQuery query, StoreTransaction txh) throws StorageException {
        Map<StaticBuffer, EntryList> result = getNamesSlice(query.getKey(), query, txh);
        return Iterables.getOnlyElement(result.values(), EntryList.EMPTY_LIST);
    }

    @Override
    public Map<StaticBuffer, EntryList> getSlice(List<StaticBuffer> keys, SliceQuery query, StoreTransaction txh) throws StorageException {
        return getNamesSlice(keys, query, txh);
    }

    public Map<StaticBuffer, EntryList> getNamesSlice(StaticBuffer key,
                                                      SliceQuery query, StoreTransaction txh) throws StorageException {
        return getNamesSlice(ImmutableList.of(key),query,txh);
    }

    public Map<StaticBuffer, EntryList> getNamesSlice(List<StaticBuffer> keys,
                                                      SliceQuery query,
                                                      StoreTransaction txh) throws StorageException {
        ColumnParent parent = new ColumnParent(columnFamily);
        /*
         * Cassandra cannot handle columnStart = columnEnd.
		 * Cassandra's Thrift getSlice() throws InvalidRequestException
		 * if columnStart = columnEnd.
		 */
        if (query.getSliceStart().compareTo(query.getSliceEnd()) >= 0) {
            // Check for invalid arguments where columnEnd < columnStart
            if (query.getSliceEnd().compareTo(query.getSliceStart())<0) {
                throw new PermanentStorageException("columnStart=" + query.getSliceStart() +
                        " is greater than columnEnd=" + query.getSliceEnd() + ". " +
                        "columnStart must be less than or equal to columnEnd");
            }
            if (0 != query.getSliceStart().length() && 0 != query.getSliceEnd().length()) {
                logger.debug("Return empty list due to columnEnd==columnStart and neither empty");
                return KCVSUtil.emptyResults(keys);
            }
        }

        assert query.getSliceStart().compareTo(query.getSliceEnd()) < 0;
        ConsistencyLevel consistency = getTx(txh).getReadConsistencyLevel().getThrift();
        SlicePredicate predicate = new SlicePredicate();
        SliceRange range = new SliceRange();
        range.setCount(query.getLimit() + (query.hasLimit()?1:0)); //Add one for potentially removed last column
        range.setStart(query.getSliceStart().asByteBuffer());
        range.setFinish(query.getSliceEnd().asByteBuffer());
        predicate.setSlice_range(range);

        CTConnection conn = null;
        try {
            conn = pool.borrowObject(keyspace);
            Cassandra.Client client = conn.getClient();
            Map<ByteBuffer, List<ColumnOrSuperColumn>> rows = client.multiget_slice(CassandraHelper.convert(keys),
                    parent,
                    predicate,
                    consistency);

			/*
			 * The final size of the "result" List may be at most rows.size().
			 * However, "result" could also be up to two elements smaller than
			 * rows.size(), depending on startInclusive and endInclusive
			 */
            Map<StaticBuffer, EntryList> results = new HashMap<StaticBuffer, EntryList>();

            ByteBuffer sliceEndBB = query.getSliceEnd().asByteBuffer();

            for (ByteBuffer key : rows.keySet()) {
                results.put(StaticArrayBuffer.of(key),
                        CassandraHelper.makeEntryList(rows.get(key), entryGetter, query.getSliceEnd(), query.getLimit()));
            }

            return results;
        } catch (Exception e) {
            throw convertException(e);
        } finally {
            pool.returnObjectUnsafe(keyspace, conn);
        }
    }

    private static class ThriftGetter implements StaticArrayEntry.GetColVal<ColumnOrSuperColumn,ByteBuffer> {

        private final EntryMetaData[] schema;

        private ThriftGetter(EntryMetaData[] schema) {
            this.schema = schema;
        }

        @Override
        public ByteBuffer getColumn(ColumnOrSuperColumn element) {
            return element.getColumn().bufferForName();
        }

        @Override
        public ByteBuffer getValue(ColumnOrSuperColumn element) {
            return element.getColumn().bufferForValue();
        }

        @Override
        public EntryMetaData[] getMetaSchema(ColumnOrSuperColumn element) {
            return schema;
        }

        @Override
        public Object getMetaData(ColumnOrSuperColumn element, EntryMetaData meta) {
            switch(meta) {
<<<<<<< HEAD
                case TIMESTAMP: return element.getColumn().getTimestamp();
                case TTL: return Long.valueOf(element.getColumn().getTtl());
                default: throw new UnsupportedOperationException("Unsupported meta data: " + meta);
=======
                case TIMESTAMP:
                    return element.getColumn().getTimestamp();
                case TTL:
                    return (long) element.getColumn().getTtl();
                default:
                    return null;
>>>>>>> ed651494
            }
        }
    }

    @Override
    public void close() {
        // Do nothing
    }

    //TODO: remove
    @Override
    public boolean containsKey(StaticBuffer key, StoreTransaction txh) throws StorageException {
        ColumnParent parent = new ColumnParent(columnFamily);
        ConsistencyLevel consistency = getTx(txh).getReadConsistencyLevel().getThrift();
        SlicePredicate predicate = new SlicePredicate();
        SliceRange range = new SliceRange();
        range.setCount(1);
        byte[] empty = new byte[0];
        range.setStart(empty);
        range.setFinish(empty);
        predicate.setSlice_range(range);

        CTConnection conn = null;
        try {
            conn = pool.borrowObject(keyspace);
            Cassandra.Client client = conn.getClient();
            List<?> result = client.get_slice(key.asByteBuffer(), parent, predicate, consistency);
            return 0 < result.size();
        } catch (Exception e) {
            throw convertException(e);
        } finally {
            pool.returnObjectUnsafe(keyspace, conn);
        }
    }

    @Override
    public void acquireLock(StaticBuffer key, StaticBuffer column, StaticBuffer expectedValue,
                            StoreTransaction txh) throws StorageException {
        throw new UnsupportedOperationException();
    }

    @Override
    public KeyIterator getKeys(@Nullable SliceQuery sliceQuery, StoreTransaction txh) throws StorageException {
        final IPartitioner<? extends Token<?>> partitioner = storeManager.getCassandraPartitioner();

        if (!(partitioner instanceof RandomPartitioner) && !(partitioner instanceof Murmur3Partitioner))
            throw new PermanentStorageException("This operation is only allowed when random partitioner (md5 or murmur3) is used.");

        try {
            return new AllTokensIterator<Token<?>>(partitioner, sliceQuery, storeManager.getPageSize());
        } catch (Exception e) {
            throw convertException(e);
        }
    }

    @Override
    public KeyIterator getKeys(KeyRangeQuery keyRangeQuery, StoreTransaction txh) throws StorageException {
        final IPartitioner<? extends Token<?>> partitioner = storeManager.getCassandraPartitioner();

        // see rant about the reason of this limitation in Astyanax implementation of this method.
        if (!(partitioner instanceof AbstractByteOrderedPartitioner))
            throw new PermanentStorageException("This operation is only allowed when byte-ordered partitioner is used.");

        try {
            return new KeyRangeIterator<Token<?>>(partitioner, keyRangeQuery, storeManager.getPageSize(),
                    keyRangeQuery.getKeyStart().asByteBuffer(),
                    keyRangeQuery.getKeyEnd().asByteBuffer());
        } catch (Exception e) {
            throw convertException(e);
        }
    }

    @Override
    public List<KeyRange> getLocalKeyPartition() throws StorageException {
        CTConnection conn = null;
        IPartitioner<?> partitioner = storeManager.getCassandraPartitioner();

        if (!(partitioner instanceof AbstractByteOrderedPartitioner))
            throw new UnsupportedOperationException("getLocalKeyPartition() only supported by byte ordered partitioner.");

        Token.TokenFactory tokenFactory = partitioner.getTokenFactory();

        try {
            conn = pool.borrowObject(keyspace);
            List<TokenRange> ranges  = conn.getClient().describe_ring(keyspace);
            List<KeyRange> keyRanges = new ArrayList<KeyRange>(ranges.size());

            for (TokenRange range : ranges) {
                if (!NetworkUtil.hasLocalAddress(range.endpoints))
                    continue;

                keyRanges.add(CassandraHelper.transformRange(tokenFactory.fromString(range.start_token), tokenFactory.fromString(range.end_token)));
            }

            return keyRanges;
        } catch (Exception e) {
            throw convertException(e);
        } finally {
            pool.returnObjectUnsafe(keyspace, conn);
        }
    }


    @Override
    public String getName() {
        return columnFamily;
    }

    @Override
    public void mutate(StaticBuffer key, List<Entry> additions, List<StaticBuffer> deletions, StoreTransaction txh) throws StorageException {
        Map<StaticBuffer, KCVMutation> mutations = ImmutableMap.of(key, new KCVMutation(additions, deletions));
        mutateMany(mutations, txh);
    }

    public void mutateMany(Map<StaticBuffer, KCVMutation> mutations, StoreTransaction txh) throws StorageException {
        storeManager.mutateMany(ImmutableMap.of(columnFamily, mutations), txh);
    }

    static StorageException convertException(Throwable e) {
        if (e instanceof TException) {
            return new PermanentStorageException(e);
        } else if (e instanceof TimedOutException) {
            return new TemporaryStorageException(e);
        } else if (e instanceof UnavailableException) {
            return new TemporaryStorageException(e);
        } else if (e instanceof InvalidRequestException) {
            return new PermanentStorageException(e);
        } else {
            return new PermanentStorageException(e);
        }
    }

    @Override
    public String toString() {
        return "CassandraThriftKeyColumnValueStore[ks="
                + keyspace + ", cf=" + columnFamily + "]";
    }


    private List<KeySlice> getKeySlice(ByteBuffer startKey,
                                       ByteBuffer endKey,
                                       SliceQuery columnSlice,
                                       int count) throws StorageException {
        return getRangeSlices(new org.apache.cassandra.thrift.KeyRange().setStart_key(startKey).setEnd_key(endKey).setCount(count), columnSlice);
    }

    private <T extends Token<?>> List<KeySlice> getTokenSlice(T startToken, T endToken,
            SliceQuery sliceQuery, int count) throws StorageException {

        String st = sanitizeBrokenByteToken(startToken);
        String et = sanitizeBrokenByteToken(endToken);

        org.apache.cassandra.thrift.KeyRange kr = new org.apache.cassandra.thrift.KeyRange().setStart_token(st).setEnd_token(et).setCount(count);

        return getRangeSlices(kr, sliceQuery);
    }

    private String sanitizeBrokenByteToken(Token<?> tok) {
        /*
         * Background: https://issues.apache.org/jira/browse/CASSANDRA-5566
         *
         * This hack can go away when we upgrade to or past 1.2.5. But as I
         * write this comment, we're still stuck on 1.2.2 because Astyanax
         * hasn't upgraded and tries to call an undefined thrift constructor
         * when I try running against Cassandra 1.2.10. I haven't tried 1.2.5.
         * However, I think it's not worth breaking from Astyanax's supported
         * Cassandra version unless we can break all the way to the latest
         * Cassandra version, and 1.2.5 is not the latest anyway.
         */
        String st = tok.toString();
        if (!(tok instanceof BytesToken))
            return st;

        // Do a cheap 1-character startsWith before unleashing the regex
        if (st.startsWith("T")) {
            Matcher m = BROKEN_BYTE_TOKEN_PATTERN.matcher(st);
            if (!m.matches()) {
                logger.warn("Unknown token string format: \"{}\"", st);
            } else {
                String old = st;
                st = m.group(1);
                logger.debug("Rewrote token string: \"{}\" -> \"{}\"", old, st);
            }
        }
        return st;
    }

    private List<KeySlice> getRangeSlices(org.apache.cassandra.thrift.KeyRange keyRange, @Nullable SliceQuery sliceQuery) throws StorageException {
        SliceRange sliceRange = new SliceRange();

        if (sliceQuery == null) {
            sliceRange.setStart(ArrayUtils.EMPTY_BYTE_ARRAY)
                    .setFinish(ArrayUtils.EMPTY_BYTE_ARRAY)
                    .setCount(5);
        } else {
            sliceRange.setStart(sliceQuery.getSliceStart().asByteBuffer())
                    .setFinish(sliceQuery.getSliceEnd().asByteBuffer())
                    .setCount((sliceQuery.hasLimit()) ? sliceQuery.getLimit() : Integer.MAX_VALUE);
        }


        CTConnection connection = null;
        try {
            connection = pool.borrowObject(keyspace);

            List<KeySlice> slices =
                    connection.getClient().get_range_slices(new ColumnParent(columnFamily),
                            new SlicePredicate()
                                    .setSlice_range(sliceRange),
                            keyRange,
                            ConsistencyLevel.QUORUM);

            for (KeySlice s : slices) {
                logger.debug("Key {}", ByteBufferUtil.toString(s.key, "-"));
            }

            /* Note: we need to fetch columns for each row as well to remove "range ghosts" */
            List<KeySlice> result = new ArrayList<KeySlice>(slices.size());
            KeyIterationPredicate pred = new KeyIterationPredicate();
            for (KeySlice ks : slices)
                if (pred.apply(ks))
                    result.add(ks);
            return result;
        } catch (Exception e) {
            throw convertException(e);
        } finally {
            if (connection != null)
                pool.returnObjectUnsafe(keyspace, connection);
        }
    }

    private static class KeyIterationPredicate implements Predicate<KeySlice> {

        @Override
        public boolean apply(@Nullable KeySlice row) {
            return (row != null) && row.getColumns().size() > 0;
        }
    }

    /**
     * Slices rows and columns using tokens. Recall that the partitioner turns
     * keys into tokens. For instance, under RandomPartitioner, tokens are the
     * MD5 hashes of keys.
     */
    public class AbstractBufferedRowIter<T extends Token<?>> implements KeyIterator {

        private final int pageSize;
        private final SliceQuery columnSlice;

        private boolean isClosed;
        private boolean seenEnd;
        protected Iterator<KeySlice> ksIter;
        private KeySlice mostRecentRow;

        private final IPartitioner<? extends T> partitioner;
        private T nextStartToken;
        private final T endToken;
        private ByteBuffer nextStartKey;

        private boolean omitEndToken;

        public AbstractBufferedRowIter(IPartitioner<? extends T> partitioner,
                SliceQuery columnSlice, int pageSize, T startToken, T endToken, boolean omitEndToken) {
            this.pageSize = pageSize;
            this.partitioner = partitioner;
            this.nextStartToken = startToken;
            this.endToken = endToken;
            this.columnSlice = columnSlice;

            this.seenEnd = false;
            this.isClosed = false;
            this.ksIter = Iterators.emptyIterator();
            this.mostRecentRow = null;
            this.omitEndToken = omitEndToken;
        }

        @Override
        public boolean hasNext() {
            ensureOpen();

            if (!ksIter.hasNext() && !seenEnd) {
                try {
                    ksIter = rebuffer().iterator();
                } catch (StorageException e) {
                    throw new RuntimeException(e);
                }
            }

            return ksIter.hasNext();
        }

        @Override
        public StaticBuffer next() {
            ensureOpen();

            if (!hasNext())
                throw new NoSuchElementException();

            mostRecentRow = ksIter.next();

            Preconditions.checkNotNull(mostRecentRow);
            return StaticArrayBuffer.of(mostRecentRow.bufferForKey());
        }

        @Override
        public void close() {
            closeIterator();
        }

        @Override
        public void remove() {
            throw new UnsupportedOperationException();
        }

        @Override
        public RecordIterator<Entry> getEntries() {
            ensureOpen();

            return new RecordIterator<Entry>() {
                final Iterator<Entry> columns =
                        CassandraHelper.makeEntryIterator(mostRecentRow.getColumns(),
                                entryGetter, columnSlice.getSliceEnd(),
                                columnSlice.getLimit());

                @Override
                public boolean hasNext() {
                    ensureOpen();
                    return columns.hasNext();
                }

                @Override
                public Entry next() {
                    ensureOpen();
                    return columns.next();
                }

                @Override
                public void close() {
                    closeIterator();
                }

                @Override
                public void remove() {
                    throw new UnsupportedOperationException();
                }
            };
        }

        private void ensureOpen() {
            if (isClosed)
                throw new IllegalStateException("Iterator has been closed.");
        }

        private void closeIterator() {
            if (!isClosed) {
                isClosed = true;
            }
        }

        private List<KeySlice> rebuffer() throws StorageException {

            Preconditions.checkArgument(!seenEnd);

            return checkFreshSlices(getNextKeySlices());
        }

        protected List<KeySlice> checkFreshSlices(List<KeySlice> ks) {

            if (0 == ks.size()) {
                seenEnd = true;
                return Collections.emptyList();
            }

            nextStartKey = ks.get(ks.size() - 1).bufferForKey();
            nextStartToken = partitioner.getToken(nextStartKey);

            if (nextStartToken.equals(endToken)) {
                seenEnd = true;
                if (omitEndToken)
                    ks.remove(ks.size() - 1);
            }

            return ks;
        }

        protected final List<KeySlice> getNextKeySlices() throws StorageException {
            return getTokenSlice(nextStartToken, endToken, columnSlice, pageSize);
        }
    }

    private final class AllTokensIterator<T extends Token<?>> extends AbstractBufferedRowIter<T> {
        public AllTokensIterator(IPartitioner<? extends T> partitioner, SliceQuery columnSlice, int pageSize) {
            super(partitioner, columnSlice, pageSize, partitioner.getMinimumToken(), partitioner.getMinimumToken(), false);
        }
    }

    private final class KeyRangeIterator<T extends Token<?>> extends AbstractBufferedRowIter<T> {
        public KeyRangeIterator(IPartitioner<? extends T> partitioner, SliceQuery columnSlice,
                int pageSize, ByteBuffer startKey, ByteBuffer endKey) throws StorageException {
            super(partitioner, columnSlice, pageSize, partitioner.getToken(startKey), partitioner.getToken(endKey), true);

            Preconditions.checkArgument(partitioner instanceof AbstractByteOrderedPartitioner);

            // Get first slice with key range instead of token range. Token
            // ranges are start-exclusive, key ranges are start-inclusive. Both
            // are end-inclusive. If we don't make the call below, then we will
            // erroneously miss startKey.
            List<KeySlice> ks = getKeySlice(startKey, endKey, columnSlice, pageSize);

            this.ksIter = checkFreshSlices(ks).iterator();
        }
    }
}<|MERGE_RESOLUTION|>--- conflicted
+++ resolved
@@ -181,18 +181,12 @@
         @Override
         public Object getMetaData(ColumnOrSuperColumn element, EntryMetaData meta) {
             switch(meta) {
-<<<<<<< HEAD
-                case TIMESTAMP: return element.getColumn().getTimestamp();
-                case TTL: return Long.valueOf(element.getColumn().getTtl());
-                default: throw new UnsupportedOperationException("Unsupported meta data: " + meta);
-=======
                 case TIMESTAMP:
                     return element.getColumn().getTimestamp();
                 case TTL:
                     return (long) element.getColumn().getTtl();
                 default:
-                    return null;
->>>>>>> ed651494
+                    throw new UnsupportedOperationException("Unsupported meta data: " + meta);
             }
         }
     }
