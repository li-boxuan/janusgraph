--- conflicted
+++ resolved
@@ -11,14 +11,11 @@
 import com.thinkaurelius.titan.core.schema.TitanGraphIndex;
 import com.thinkaurelius.titan.diskstorage.Backend;
 import com.thinkaurelius.titan.diskstorage.BackendException;
-<<<<<<< HEAD
 import com.thinkaurelius.titan.diskstorage.log.kcvs.KCVSLog;
 import com.thinkaurelius.titan.diskstorage.util.time.StandardDuration;
 import com.thinkaurelius.titan.diskstorage.util.time.TimestampProvider;
-=======
 import com.thinkaurelius.titan.diskstorage.configuration.WriteConfiguration;
 import com.thinkaurelius.titan.diskstorage.indexing.IndexFeatures;
->>>>>>> 229f7d9e
 import com.thinkaurelius.titan.example.GraphOfTheGodsFactory;
 import com.thinkaurelius.titan.graphdb.internal.ElementCategory;
 import com.thinkaurelius.titan.graphdb.log.StandardTransactionLogProcessor;
@@ -1103,9 +1100,9 @@
                 ElementCategory.EDGE,1,new boolean[]{true,true},"index2");
         evaluateQuery(tx.query().has("name","v2 likes v3").orderBy(time,Order.DESC),
                 ElementCategory.EDGE,1,new boolean[]{true,true}, time, Order.DESC,"index1");
-        v1 = tx.getVertex(v1.getID());
-        v2 = tx.getVertex(v2.getID());
-        v3 = tx.getVertex(v3.getID());
+        v1 = tx.getVertex(v1.getLongId());
+        v2 = tx.getVertex(v2.getLongId());
+        v3 = tx.getVertex(v3.getLongId());
         e1 = tx.getEdge(e1Id);
         e2 = tx.getEdge(e1Id);
         assertNotNull(v1);
@@ -1127,9 +1124,9 @@
         evaluateQuery(tx.query().has("name","v2 likes v3").orderBy(time,Order.DESC),
                 ElementCategory.EDGE,0,new boolean[]{true,true}, time, Order.DESC,"index1");
 
-        v1 = tx.getVertex(v1.getID());
-        v2 = tx.getVertex(v2.getID());
-        v3 = tx.getVertex(v3.getID());
+        v1 = tx.getVertex(v1.getLongId());
+        v2 = tx.getVertex(v2.getLongId());
+        v3 = tx.getVertex(v3.getLongId());
         e1 = tx.getEdge(e1Id);
         e2 = tx.getEdge(e1Id);
         assertNotNull(v1);
