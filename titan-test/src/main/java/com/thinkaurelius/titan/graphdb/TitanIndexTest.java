package com.thinkaurelius.titan.graphdb;

import com.google.common.collect.ImmutableList;
import com.google.common.collect.Iterables;
import com.thinkaurelius.titan.core.*;
import com.thinkaurelius.titan.core.attribute.*;
import com.thinkaurelius.titan.core.log.TransactionRecovery;
import com.thinkaurelius.titan.core.schema.Mapping;
import com.thinkaurelius.titan.core.schema.Parameter;
import com.thinkaurelius.titan.core.schema.SchemaAction;
import com.thinkaurelius.titan.core.schema.TitanGraphIndex;
import com.thinkaurelius.titan.diskstorage.Backend;
import com.thinkaurelius.titan.diskstorage.BackendException;
import com.thinkaurelius.titan.diskstorage.log.kcvs.KCVSLog;
import com.thinkaurelius.titan.diskstorage.util.time.StandardDuration;
import com.thinkaurelius.titan.diskstorage.util.time.TimestampProvider;
import com.thinkaurelius.titan.diskstorage.configuration.WriteConfiguration;
import com.thinkaurelius.titan.diskstorage.indexing.IndexFeatures;
import com.thinkaurelius.titan.example.GraphOfTheGodsFactory;
import com.thinkaurelius.titan.graphdb.internal.ElementCategory;
import com.thinkaurelius.titan.graphdb.log.StandardTransactionLogProcessor;
import com.thinkaurelius.titan.graphdb.types.ParameterType;
import com.thinkaurelius.titan.graphdb.types.StandardEdgeLabelMaker;
import com.thinkaurelius.titan.testutil.TestGraphConfigs;
import com.thinkaurelius.titan.testutil.TestUtil;
import com.tinkerpop.blueprints.Direction;
import com.tinkerpop.blueprints.Edge;
import com.tinkerpop.blueprints.Element;
import com.tinkerpop.blueprints.Vertex;
import com.tinkerpop.blueprints.util.ElementHelper;

import org.junit.Rule;
import org.junit.Test;
import org.junit.rules.TestName;
import org.slf4j.Logger;
import org.slf4j.LoggerFactory;

import java.util.concurrent.TimeUnit;

import static com.thinkaurelius.titan.graphdb.TitanGraphTest.evaluateQuery;
import static com.thinkaurelius.titan.graphdb.configuration.GraphDatabaseConfiguration.*;
import static com.thinkaurelius.titan.graphdb.configuration.GraphDatabaseConfiguration.MAX_COMMIT_TIME;
import static com.thinkaurelius.titan.graphdb.configuration.GraphDatabaseConfiguration.TRANSACTION_LOG;
import static org.junit.Assert.*;

/**
 * @author Matthias Broecheler (me@matthiasb.com)
 */
public abstract class TitanIndexTest extends TitanGraphBaseTest {

    public static final String INDEX = GraphOfTheGodsFactory.INDEX_NAME;
    public static final String VINDEX = "v"+INDEX;
    public static final String EINDEX = "e"+INDEX;
    public static final String PINDEX = "p"+INDEX;


    public final boolean supportsGeoPoint;
    public final boolean supportsNumeric;
    public final boolean supportsText;

    public IndexFeatures indexFeatures;

    private static final Logger log =
            LoggerFactory.getLogger(TitanIndexTest.class);

    protected TitanIndexTest(boolean supportsGeoPoint, boolean supportsNumeric, boolean supportsText) {
        this.supportsGeoPoint = supportsGeoPoint;
        this.supportsNumeric = supportsNumeric;
        this.supportsText = supportsText;
    }

    private Parameter getStringMapping() {
        if (indexFeatures.supportsStringMapping(Mapping.STRING)) return Mapping.STRING.getParameter();
        else if (indexFeatures.supportsStringMapping(Mapping.TEXTSTRING)) return Mapping.TEXTSTRING.getParameter();
        throw new AssertionError("String mapping not supported");
    }

    private Parameter getTextMapping() {
        if (indexFeatures.supportsStringMapping(Mapping.TEXT)) return Mapping.TEXT.getParameter();
        else if (indexFeatures.supportsStringMapping(Mapping.TEXTSTRING)) return Mapping.TEXTSTRING.getParameter();
        throw new AssertionError("Text mapping not supported");
    }

    private Parameter getFieldMap(PropertyKey key) {
        return ParameterType.MAPPED_NAME.getParameter(key.getName());
    }

    public abstract boolean supportsLuceneStyleQueries();

    @Override
    public void open(WriteConfiguration config) {
        super.open(config);
        indexFeatures = graph.getBackend().getIndexFeatures().get(INDEX);
    }

    @Rule
    public TestName methodName = new TestName();

    /**
     * Tests the {@link com.thinkaurelius.titan.example.GraphOfTheGodsFactory#load(com.thinkaurelius.titan.core.TitanGraph)}
     * method used as the standard example that ships with Titan.
     */
    @Test
    public void testGraphOfTheGods() {
        GraphOfTheGodsFactory.load(graph);
        assertGraphOfTheGods(graph);
    }

    public static void assertGraphOfTheGods(TitanGraph gotg) {
        assertEquals(12,Iterables.size(gotg.getVertices()));
        assertEquals(3,Iterables.size(gotg.getVertices("label","god")));
        Vertex h = Iterables.getOnlyElement(gotg.getVertices("name","hercules"));
        assertEquals(30,h.getProperty("age"));
        assertEquals("demigod",((TitanVertex)h).getLabel());
        assertEquals(5,Iterables.size(h.getEdges(Direction.BOTH)));
    }

    @Test
    public void testSimpleUpdate() {
        PropertyKey name = makeKey("name",String.class);
        EdgeLabel knows = makeLabel("knows");
        mgmt.buildIndex("namev",Vertex.class).addKey(name).buildMixedIndex(INDEX);
        mgmt.buildIndex("namee",Edge.class).addKey(name).buildMixedIndex(INDEX);
        finishSchema();

        Vertex v = tx.addVertex();
        v.setProperty("name", "Marko Rodriguez");
        Edge e = v.addEdge("knows",v);
        e.setProperty("name","Hulu Bubab");
        assertEquals(1, Iterables.size(tx.query().has("name", Text.CONTAINS, "marko").vertices()));
        assertEquals(1, Iterables.size(tx.query().has("name", Text.CONTAINS, "Hulu").edges()));
        for (Vertex u : tx.getVertices()) assertEquals("Marko Rodriguez",u.getProperty("name"));
        clopen();
        assertEquals(1, Iterables.size(tx.query().has("name", Text.CONTAINS, "marko").vertices()));
        assertEquals(1, Iterables.size(tx.query().has("name", Text.CONTAINS, "Hulu").edges()));
        for (Vertex u : tx.getVertices()) assertEquals("Marko Rodriguez",u.getProperty("name"));
        v = (Vertex) Iterables.getOnlyElement(tx.query().has("name", Text.CONTAINS, "marko").vertices());
        v.setProperty("name", "Marko");
        e = Iterables.getOnlyElement(v.getEdges(Direction.OUT));
        e.setProperty("name","Tubu Rubu");
        assertEquals(1, Iterables.size(tx.query().has("name", Text.CONTAINS, "marko").vertices()));
        assertEquals(1, Iterables.size(tx.query().has("name", Text.CONTAINS, "Rubu").edges()));
        assertEquals(0, Iterables.size(tx.query().has("name", Text.CONTAINS, "Hulu").edges()));
        for (Vertex u : tx.getVertices()) assertEquals("Marko",u.getProperty("name"));
        clopen();
        assertEquals(1, Iterables.size(tx.query().has("name", Text.CONTAINS, "marko").vertices()));
        assertEquals(1, Iterables.size(tx.query().has("name", Text.CONTAINS, "Rubu").edges()));
        assertEquals(0, Iterables.size(tx.query().has("name", Text.CONTAINS, "Hulu").edges()));
        for (Vertex u : tx.getVertices()) assertEquals("Marko",u.getProperty("name"));
    }



    @Test
    public void testIndexing() {

        PropertyKey text = makeKey("text",String.class);
        createExternalVertexIndex(text,INDEX);
        createExternalEdgeIndex(text,INDEX);

        PropertyKey location = makeKey("location",Geoshape.class);
        createExternalVertexIndex(location,INDEX);
        createExternalEdgeIndex(location,INDEX);

        PropertyKey time = makeKey("time",Long.class);
        createExternalVertexIndex(time,INDEX);
        createExternalEdgeIndex(time,INDEX);

        PropertyKey category = makeKey("category",Integer.class);
        mgmt.buildIndex("vcategory",Vertex.class).addKey(category).buildCompositeIndex();
        mgmt.buildIndex("ecategory",Edge.class).addKey(category).buildCompositeIndex();

        PropertyKey group = makeKey("group",Byte.class);
        createExternalVertexIndex(group,INDEX);
        createExternalEdgeIndex(group,INDEX);

        PropertyKey id = makeVertexIndexedKey("uid",Integer.class);
        EdgeLabel knows = ((StandardEdgeLabelMaker)mgmt.makeEdgeLabel("knows")).sortKey(time).signature(location).make();
        finishSchema();

        clopen();
        String[] words = {"world", "aurelius", "titan", "graph"};
        int numCategories = 5;
        int numGroups = 10;
        double distance, offset;
        int numV = 100;
        final int originalNumV = numV;
        for (int i = 0; i < numV; i++) {
            Vertex v = tx.addVertex();
            v.setProperty("uid", i);
            v.setProperty("category", i % numCategories);
            v.setProperty("group", i % numGroups);
            v.setProperty("text", "Vertex " + words[i % words.length]);
            v.setProperty("time", i);
            offset = (i % 2 == 0 ? 1 : -1) * (i * 50.0 / numV);
            v.setProperty("location", Geoshape.point(0.0 + offset, 0.0 + offset));

            Edge e = v.addEdge("knows", getVertex("uid", Math.max(0, i - 1)));
            e.setProperty("text", "Vertex " + words[i % words.length]);
            e.setProperty("time", i);
            e.setProperty("category", i % numCategories);
            e.setProperty("group", i % numGroups);
            e.setProperty("location", Geoshape.point(0.0 + offset, 0.0 + offset));
        }

        for (int i = 0; i < words.length; i++) {
            int expectedSize = numV / words.length;
            assertEquals(expectedSize, Iterables.size(tx.query().has("text", Text.CONTAINS, words[i]).vertices()));
            assertEquals(expectedSize, Iterables.size(tx.query().has("text", Text.CONTAINS, words[i]).edges()));

            //Test ordering
            for (String orderKey : new String[]{"time", "category"}) {
                for (Order order : Order.values()) {
                    for (Iterable<? extends Element> iter : ImmutableList.of(
                            tx.query().has("text", Text.CONTAINS, words[i]).orderBy(orderKey, order).vertices(),
                            tx.query().has("text", Text.CONTAINS, words[i]).orderBy(orderKey, order).edges()
                    )) {
                        Element previous = null;
                        int count = 0;
                        for (Element element : iter) {
                            if (previous != null) {
                                int cmp = ((Comparable) element.getProperty(orderKey)).compareTo(previous.getProperty(orderKey));
                                assertTrue(element.getProperty(orderKey) + " <> " + previous.getProperty(orderKey),
                                        order == Order.ASC ? cmp >= 0 : cmp <= 0);
                            }
                            previous = element;
                            count++;
                        }
                        assertEquals(expectedSize, count);
                    }
                }
            }
        }

        assertEquals(3, Iterables.size(tx.query().has("group", 3).orderBy("time", Order.ASC).limit(3).vertices()));
        assertEquals(3, Iterables.size(tx.query().has("group", 3).orderBy("time", Order.DESC).limit(3).edges()));

        for (int i = 0; i < numV / 2; i += numV / 10) {
            assertEquals(i, Iterables.size(tx.query().has("time", Cmp.GREATER_THAN_EQUAL, i).has("time", Cmp.LESS_THAN, i + i).vertices()));
            assertEquals(i, Iterables.size(tx.query().has("time", Cmp.GREATER_THAN_EQUAL, i).has("time", Cmp.LESS_THAN, i + i).edges()));
        }

        for (int i = 0; i < numV; i += 10) {
            offset = (i * 50.0 / originalNumV);
            distance = Geoshape.point(0.0, 0.0).getPoint().distance(Geoshape.point(offset, offset).getPoint()) + 20;
            assertEquals(i + 1, Iterables.size(tx.query().has("location", Geo.WITHIN, Geoshape.circle(0.0, 0.0, distance)).vertices()));
            assertEquals(i + 1, Iterables.size(tx.query().has("location", Geo.WITHIN, Geoshape.circle(0.0, 0.0, distance)).edges()));
        }

        //Queries combining mixed and composite indexes
        assertEquals(4, Iterables.size(tx.query().has("category", 1).interval("time", 10, 28).vertices()));
        assertEquals(4, Iterables.size(tx.query().has("category", 1).interval("time", 10, 28).edges()));

        assertEquals(5, Iterables.size(tx.query().has("time", Cmp.GREATER_THAN_EQUAL, 10).has("time", Cmp.LESS_THAN, 30).has("text", Text.CONTAINS, words[0]).vertices()));
        offset = (19 * 50.0 / originalNumV);
        distance = Geoshape.point(0.0, 0.0).getPoint().distance(Geoshape.point(offset, offset).getPoint()) + 20;
        assertEquals(5, Iterables.size(tx.query().has("location", Geo.INTERSECT, Geoshape.circle(0.0, 0.0, distance)).has("text", Text.CONTAINS, words[0]).vertices()));

        assertEquals(numV, Iterables.size(tx.getVertices()));
        assertEquals(numV, Iterables.size(tx.getEdges()));

        //--------------

        clopen();

        //##########################
        //Copied from above
        //##########################

        for (int i = 0; i < words.length; i++) {
            int expectedSize = numV / words.length;
            assertEquals(expectedSize, Iterables.size(tx.query().has("text", Text.CONTAINS, words[i]).vertices()));
            assertEquals(expectedSize, Iterables.size(tx.query().has("text", Text.CONTAINS, words[i]).edges()));

            //Test ordering
            for (String orderKey : new String[]{"time", "category"}) {
                for (Order order : Order.values()) {
                    for (Iterable<? extends Element> iter : ImmutableList.of(
                            tx.query().has("text", Text.CONTAINS, words[i]).orderBy(orderKey, order).vertices(),
                            tx.query().has("text", Text.CONTAINS, words[i]).orderBy(orderKey, order).edges()
                    )) {
                        TestUtil.verifyElementOrder(iter,orderKey,order,expectedSize);
                    }
                }
            }
        }

        assertEquals(3, Iterables.size(tx.query().has("group", 3).orderBy("time", Order.ASC).limit(3).vertices()));
        assertEquals(3, Iterables.size(tx.query().has("group", 3).orderBy("time", Order.DESC).limit(3).edges()));

        for (int i = 0; i < numV / 2; i += numV / 10) {
            assertEquals(i, Iterables.size(tx.query().has("time", Cmp.GREATER_THAN_EQUAL, i).has("time", Cmp.LESS_THAN, i + i).vertices()));
            assertEquals(i, Iterables.size(tx.query().has("time", Cmp.GREATER_THAN_EQUAL, i).has("time", Cmp.LESS_THAN, i + i).edges()));
        }

        for (int i = 0; i < numV; i += 10) {
            offset = (i * 50.0 / originalNumV);
            distance = Geoshape.point(0.0, 0.0).getPoint().distance(Geoshape.point(offset, offset).getPoint()) + 20;
            assertEquals(i + 1, Iterables.size(tx.query().has("location", Geo.WITHIN, Geoshape.circle(0.0, 0.0, distance)).vertices()));
            assertEquals(i + 1, Iterables.size(tx.query().has("location", Geo.WITHIN, Geoshape.circle(0.0, 0.0, distance)).edges()));
        }

        //Queries combining mixed and composite indexes
        assertEquals(4, Iterables.size(tx.query().has("category", 1).interval("time", 10, 28).vertices()));
        assertEquals(4, Iterables.size(tx.query().has("category", 1).interval("time", 10, 28).edges()));

        assertEquals(5, Iterables.size(tx.query().has("time", Cmp.GREATER_THAN_EQUAL, 10).has("time", Cmp.LESS_THAN, 30).has("text", Text.CONTAINS, words[0]).vertices()));
        offset = (19 * 50.0 / originalNumV);
        distance = Geoshape.point(0.0, 0.0).getPoint().distance(Geoshape.point(offset, offset).getPoint()) + 20;
        assertEquals(5, Iterables.size(tx.query().has("location", Geo.INTERSECT, Geoshape.circle(0.0, 0.0, distance)).has("text", Text.CONTAINS, words[0]).vertices()));

        assertEquals(numV, Iterables.size(tx.getVertices()));
        assertEquals(numV, Iterables.size(tx.getEdges()));

        newTx();

        int numDelete = 12;
        for (int i = numV - numDelete; i < numV; i++) {
            getVertex("uid", i).remove();
        }

        numV = numV - numDelete;

        //Copied from above
        for (int i = 0; i < words.length; i++) {
            assertEquals(numV / words.length, Iterables.size(tx.query().has("text", Text.CONTAINS, words[i]).vertices()));
            assertEquals(numV / words.length, Iterables.size(tx.query().has("text", Text.CONTAINS, words[i]).edges()));
        }

        for (int i = 0; i < numV / 2; i += numV / 10) {
            assertEquals(i, Iterables.size(tx.query().has("time", Cmp.GREATER_THAN_EQUAL, i).has("time", Cmp.LESS_THAN, i + i).vertices()));
            assertEquals(i, Iterables.size(tx.query().has("time", Cmp.GREATER_THAN_EQUAL, i).has("time", Cmp.LESS_THAN, i + i).edges()));
        }

        for (int i = 0; i < numV; i += 10) {
            offset = (i * 50.0 / originalNumV);
            distance = Geoshape.point(0.0, 0.0).getPoint().distance(Geoshape.point(offset, offset).getPoint()) + 20;
            assertEquals(i + 1, Iterables.size(tx.query().has("location", Geo.WITHIN, Geoshape.circle(0.0, 0.0, distance)).vertices()));
            assertEquals(i + 1, Iterables.size(tx.query().has("location", Geo.WITHIN, Geoshape.circle(0.0, 0.0, distance)).edges()));
        }

        assertEquals(5, Iterables.size(tx.query().has("time", Cmp.GREATER_THAN_EQUAL, 10).has("time", Cmp.LESS_THAN, 30).has("text", Text.CONTAINS, words[0]).vertices()));
        offset = (19 * 50.0 / originalNumV);
        distance = Geoshape.point(0.0, 0.0).getPoint().distance(Geoshape.point(offset, offset).getPoint()) + 20;
        assertEquals(5, Iterables.size(tx.query().has("location", Geo.INTERSECT, Geoshape.circle(0.0, 0.0, distance)).has("text", Text.CONTAINS, words[0]).vertices()));

        assertEquals(numV, Iterables.size(tx.getVertices()));
        assertEquals(numV, Iterables.size(tx.getEdges()));

    }

    /**
     * Tests conditional indexing and the different management features
     */
    @Test
    public void testConditionalIndexing() {
        PropertyKey name = makeKey("name", String.class);
        PropertyKey weight = makeKey("weight",Decimal.class);
        PropertyKey text = makeKey("text", String.class);

        VertexLabel person = mgmt.makeVertexLabel("person").make();
        VertexLabel org = mgmt.makeVertexLabel("org").make();

        TitanGraphIndex index1 = mgmt.buildIndex("index1",Vertex.class).
                addKey(name, getStringMapping()).buildMixedIndex(INDEX);
        TitanGraphIndex index2 = mgmt.buildIndex("index2",Vertex.class).indexOnly(person).
                addKey(text, getTextMapping()).addKey(weight).buildMixedIndex(INDEX);
        TitanGraphIndex index3 = mgmt.buildIndex("index3",Vertex.class).indexOnly(org).
                addKey(text, getTextMapping()).addKey(weight).buildMixedIndex(INDEX);

        // ########### INSPECTION & FAILURE ##############
        assertTrue(mgmt.containsGraphIndex("index1"));
        assertFalse(mgmt.containsGraphIndex("index"));
        assertEquals(3,Iterables.size(mgmt.getGraphIndexes(Vertex.class)));
        assertNull(mgmt.getGraphIndex("indexx"));

        name = mgmt.getPropertyKey("name");
        weight = mgmt.getPropertyKey("weight");
        text = mgmt.getPropertyKey("text");
        person = mgmt.getVertexLabel("person");
        org = mgmt.getVertexLabel("org");
        index1 = mgmt.getGraphIndex("index1");
        index2 = mgmt.getGraphIndex("index2");
        index3 = mgmt.getGraphIndex("index3");

        assertTrue(Vertex.class.isAssignableFrom(index1.getIndexedElement()));
        assertEquals("index2",index2.getName());
        assertEquals(INDEX,index3.getBackingIndex());
        assertFalse(index2.isUnique());
        assertEquals(2,index3.getFieldKeys().length);
        assertEquals(1,index1.getFieldKeys().length);
        assertEquals(3,index3.getParametersFor(text).length);
        assertEquals(2,index3.getParametersFor(weight).length);

        try {
            //Already exists
            mgmt.buildIndex("index2",Vertex.class).addKey(weight).buildMixedIndex(INDEX);
            fail();
        } catch (IllegalArgumentException e) {}
        try {
            //Already exists
            mgmt.buildIndex("index2",Vertex.class).addKey(weight).buildCompositeIndex();
            fail();
        } catch (IllegalArgumentException e) {}
        try {
            //Key is already added
            mgmt.addIndexKey(index2,weight);
            fail();
        } catch (IllegalArgumentException e) {}

        finishSchema();
        clopen();

        // ########### INSPECTION & FAILURE (copied from above) ##############
        assertTrue(mgmt.containsGraphIndex("index1"));
        assertFalse(mgmt.containsGraphIndex("index"));
        assertEquals(3,Iterables.size(mgmt.getGraphIndexes(Vertex.class)));
        assertNull(mgmt.getGraphIndex("indexx"));

        name = mgmt.getPropertyKey("name");
        weight = mgmt.getPropertyKey("weight");
        text = mgmt.getPropertyKey("text");
        person = mgmt.getVertexLabel("person");
        org = mgmt.getVertexLabel("org");
        index1 = mgmt.getGraphIndex("index1");
        index2 = mgmt.getGraphIndex("index2");
        index3 = mgmt.getGraphIndex("index3");

        assertTrue(Vertex.class.isAssignableFrom(index1.getIndexedElement()));
        assertEquals("index2",index2.getName());
        assertEquals(INDEX,index3.getBackingIndex());
        assertFalse(index2.isUnique());
        assertEquals(2,index3.getFieldKeys().length);
        assertEquals(1,index1.getFieldKeys().length);
        assertEquals(3,index3.getParametersFor(text).length);
        assertEquals(2,index3.getParametersFor(weight).length);

        try {
            //Already exists
            mgmt.buildIndex("index2",Vertex.class).addKey(weight).buildMixedIndex(INDEX);
            fail();
        } catch (IllegalArgumentException e) {}
        try {
            //Already exists
            mgmt.buildIndex("index2",Vertex.class).addKey(weight).buildCompositeIndex();
            fail();
        } catch (IllegalArgumentException e) {}
        try {
            //Key is already added
            mgmt.addIndexKey(index2,weight);
            fail();
        } catch (IllegalArgumentException e) {}


        // ########### TRANSACTIONAL ##############
        name = tx.getPropertyKey("name");
        weight = tx.getPropertyKey("weight");
        text = tx.getPropertyKey("text");
        person = tx.getVertexLabel("person");
        org = tx.getVertexLabel("org");

        final int numV = 200;
        String[] strs = {"houseboat","humanoid","differential","extraordinary"};
        String[] strs2= new String[strs.length];
        for (int i=0;i<strs.length;i++) strs2[i]=strs[i]+" "+strs[i];
        final int modulo = 5;
        assert numV%(modulo*strs.length*2)==0;

        for (int i=0;i<numV;i++) {
            TitanVertex v = tx.addVertexWithLabel(i % 2 == 0 ? person : org);
            v.addProperty(name,strs[i%strs.length]);
            v.addProperty(text,strs[i%strs.length]);
            v.addProperty(weight,(i%modulo)+0.5);
        }

        //########## QUERIES ################
        evaluateQuery(tx.query().has(text,Text.CONTAINS,strs[0]).has("label",Cmp.EQUAL,person.getName()),ElementCategory.VERTEX,
                numV/strs.length,new boolean[]{true,true},index2.getName());
        evaluateQuery(tx.query().has(text,Text.CONTAINS,strs[0]).has("label",Cmp.EQUAL,person.getName()).orderBy(weight,Order.DESC),ElementCategory.VERTEX,
                numV/strs.length,new boolean[]{true,true},weight,Order.DESC,index2.getName());
        evaluateQuery(tx.query().has(text,Text.CONTAINS,strs[3]).has("label",Cmp.EQUAL,org.getName()),ElementCategory.VERTEX,
                numV/strs.length,new boolean[]{true,true},index3.getName());
        evaluateQuery(tx.query().has(text,Text.CONTAINS,strs[1]).has("label",Cmp.EQUAL,org.getName()).orderBy(weight,Order.DESC),ElementCategory.VERTEX,
                numV/strs.length,new boolean[]{true,true},weight,Order.DESC,index3.getName());
        evaluateQuery(tx.query().has(text,Text.CONTAINS,strs[0]).has(weight,Cmp.EQUAL,2.5).has("label",Cmp.EQUAL,person.getName()),ElementCategory.VERTEX,
                numV/(modulo*strs.length),new boolean[]{true,true},index2.getName());
        evaluateQuery(tx.query().has(name,Cmp.EQUAL,strs[2]).has("label",Cmp.EQUAL,person.getName()),ElementCategory.VERTEX,
                numV/strs.length,new boolean[]{false,true},index1.getName());
        evaluateQuery(tx.query().has(name,Cmp.EQUAL,strs[3]).has("label",Cmp.EQUAL,person.getName()),ElementCategory.VERTEX,
                0,new boolean[]{false,true},index1.getName());
        evaluateQuery(tx.query().has(name,Cmp.EQUAL,strs[0]),ElementCategory.VERTEX,
                numV/strs.length,new boolean[]{true,true},index1.getName());
        evaluateQuery(tx.query().has(name,Cmp.EQUAL,strs[2]).has(text,Text.CONTAINS,strs[2]).has("label",Cmp.EQUAL,person.getName()),ElementCategory.VERTEX,
                numV/strs.length,new boolean[]{true,true},index1.getName(),index2.getName());
        evaluateQuery(tx.query().has(name,Cmp.EQUAL,strs[0]).has(text,Text.CONTAINS,strs[0]).has("label",Cmp.EQUAL,person.getName()).orderBy(weight,Order.ASC),ElementCategory.VERTEX,
                numV/strs.length,new boolean[]{true,true},weight,Order.ASC,index1.getName(),index2.getName());

        evaluateQuery(tx.query().has(text,Text.CONTAINS,strs[0]),ElementCategory.VERTEX,
                numV/strs.length,new boolean[]{false,true});
        evaluateQuery(tx.query().has(text,Text.CONTAINS,strs[0]).orderBy(weight,Order.ASC),ElementCategory.VERTEX,
                numV/strs.length,new boolean[]{false,false},weight,Order.ASC);

        clopen();

        //########## QUERIES (copied from above) ################
        evaluateQuery(tx.query().has(text,Text.CONTAINS,strs[0]).has("label",Cmp.EQUAL,person.getName()),ElementCategory.VERTEX,
                numV/strs.length,new boolean[]{true,true},index2.getName());
        evaluateQuery(tx.query().has(text,Text.CONTAINS,strs[0]).has("label",Cmp.EQUAL,person.getName()).orderBy(weight,Order.DESC),ElementCategory.VERTEX,
                numV/strs.length,new boolean[]{true,true},weight,Order.DESC,index2.getName());
        evaluateQuery(tx.query().has(text,Text.CONTAINS,strs[3]).has("label",Cmp.EQUAL,org.getName()),ElementCategory.VERTEX,
                numV/strs.length,new boolean[]{true,true},index3.getName());
        evaluateQuery(tx.query().has(text,Text.CONTAINS,strs[1]).has("label",Cmp.EQUAL,org.getName()).orderBy(weight,Order.DESC),ElementCategory.VERTEX,
                numV/strs.length,new boolean[]{true,true},weight,Order.DESC,index3.getName());
        evaluateQuery(tx.query().has(text,Text.CONTAINS,strs[0]).has(weight,Cmp.EQUAL,2.5).has("label",Cmp.EQUAL,person.getName()),ElementCategory.VERTEX,
                numV/(modulo*strs.length),new boolean[]{true,true},index2.getName());
        evaluateQuery(tx.query().has(name,Cmp.EQUAL,strs[2]).has("label",Cmp.EQUAL,person.getName()),ElementCategory.VERTEX,
                numV/strs.length,new boolean[]{false,true},index1.getName());
        evaluateQuery(tx.query().has(name,Cmp.EQUAL,strs[3]).has("label",Cmp.EQUAL,person.getName()),ElementCategory.VERTEX,
                0,new boolean[]{false,true},index1.getName());
        evaluateQuery(tx.query().has(name,Cmp.EQUAL,strs[0]),ElementCategory.VERTEX,
                numV/strs.length,new boolean[]{true,true},index1.getName());
        evaluateQuery(tx.query().has(name,Cmp.EQUAL,strs[2]).has(text,Text.CONTAINS,strs[2]).has("label",Cmp.EQUAL,person.getName()),ElementCategory.VERTEX,
                numV/strs.length,new boolean[]{true,true},index1.getName(),index2.getName());
        evaluateQuery(tx.query().has(name,Cmp.EQUAL,strs[0]).has(text,Text.CONTAINS,strs[0]).has("label",Cmp.EQUAL,person.getName()).orderBy(weight,Order.ASC),ElementCategory.VERTEX,
                numV/strs.length,new boolean[]{true,true},weight,Order.ASC,index1.getName(),index2.getName());

        evaluateQuery(tx.query().has(text,Text.CONTAINS,strs[0]),ElementCategory.VERTEX,
                numV/strs.length,new boolean[]{false,true});
        evaluateQuery(tx.query().has(text,Text.CONTAINS,strs[0]).orderBy(weight,Order.ASC),ElementCategory.VERTEX,
                numV/strs.length,new boolean[]{false,false},weight,Order.ASC);
    }

    @Test
    public void testCompositeAndMixedIndexing() {
        PropertyKey name = makeKey("name", String.class);
        PropertyKey weight = makeKey("weight",Decimal.class);
        PropertyKey text = makeKey("text", String.class);
        PropertyKey flag = makeKey("flag",Boolean.class);

        TitanGraphIndex composite = mgmt.buildIndex("composite",Vertex.class).addKey(name).addKey(weight).buildCompositeIndex();
        TitanGraphIndex mixed = mgmt.buildIndex("mixed", Vertex.class).addKey(weight)
                                    .addKey(text, getTextMapping()).buildMixedIndex(INDEX);
        mixed.getName(); composite.getName();
        finishSchema();

        name = tx.getPropertyKey("name");
        weight = tx.getPropertyKey("weight");
        text = tx.getPropertyKey("text");
        flag = tx.getPropertyKey("flag");

        final int numV = 100;
        String[] strs = {"houseboat","humanoid","differential","extraordinary"};
        String[] strs2= new String[strs.length];
        for (int i=0;i<strs.length;i++) strs2[i]=strs[i]+" "+strs[i];
        final int modulo = 5;
        final int divisor = modulo*strs.length;

        for (int i=0;i<numV;i++) {
            TitanVertex v = tx.addVertex();
            v.addProperty(name,strs[i%strs.length]);
            v.addProperty(text,strs[i%strs.length]);
            v.addProperty(weight,(i%modulo)+0.5);
            v.addProperty(flag,true);
        }

        evaluateQuery(tx.query().has(name,Cmp.EQUAL,strs[0]),ElementCategory.VERTEX,
                numV/strs.length,new boolean[]{false,true});
        evaluateQuery(tx.query().has(text,Text.CONTAINS,strs[0]),ElementCategory.VERTEX,
                numV/strs.length,new boolean[]{true,true},mixed.getName());
        evaluateQuery(tx.query().has(text,Text.CONTAINS,strs[0]).has(flag.getName()),ElementCategory.VERTEX,
                numV/strs.length,new boolean[]{false,true},mixed.getName());
        evaluateQuery(tx.query().has(name, Cmp.EQUAL, strs[0]).has(weight, Cmp.EQUAL, 1.5), ElementCategory.VERTEX,
                numV / divisor, new boolean[]{true, true}, composite.getName());
        evaluateQuery(tx.query().has(name,Cmp.EQUAL,strs[0]).has(weight,Cmp.EQUAL,1.5).has(flag.getName()),ElementCategory.VERTEX,
                numV/divisor,new boolean[]{false,true},composite.getName());
        evaluateQuery(tx.query().has(text, Text.CONTAINS, strs[2]).has(weight, Cmp.EQUAL, 2.5), ElementCategory.VERTEX,
                numV / divisor, new boolean[]{true, true}, mixed.getName());
        evaluateQuery(tx.query().has(text,Text.CONTAINS,strs[2]).has(weight,Cmp.EQUAL,2.5).has(flag.getName()),ElementCategory.VERTEX,
                numV/divisor,new boolean[]{false,true},mixed.getName());
        evaluateQuery(tx.query().has(text, Text.CONTAINS, strs[3]).has(name,Cmp.EQUAL,strs[3]).has(weight,Cmp.EQUAL,3.5),ElementCategory.VERTEX,
                numV/divisor,new boolean[]{true,true},mixed.getName(),composite.getName());
        evaluateQuery(tx.query().has(text, Text.CONTAINS, strs[3]).has(name,Cmp.EQUAL,strs[3]).has(weight,Cmp.EQUAL,3.5).has(flag.getName()),ElementCategory.VERTEX,
                numV/divisor,new boolean[]{false,true},mixed.getName(),composite.getName());

        clopen();

        //Same queries as above
        evaluateQuery(tx.query().has(name, Cmp.EQUAL, strs[0]), ElementCategory.VERTEX,
                numV / strs.length, new boolean[]{false, true});
        evaluateQuery(tx.query().has(text,Text.CONTAINS,strs[0]),ElementCategory.VERTEX,
                numV/strs.length,new boolean[]{true,true},mixed.getName());
        evaluateQuery(tx.query().has(text, Text.CONTAINS, strs[0]).has(flag.getName()), ElementCategory.VERTEX,
                numV / strs.length, new boolean[]{false, true}, mixed.getName());
        evaluateQuery(tx.query().has(name,Cmp.EQUAL,strs[0]).has(weight,Cmp.EQUAL,1.5),ElementCategory.VERTEX,
                numV/divisor,new boolean[]{true,true},composite.getName());
        evaluateQuery(tx.query().has(name,Cmp.EQUAL,strs[0]).has(weight, Cmp.EQUAL, 1.5).has(flag.getName()),ElementCategory.VERTEX,
                numV/divisor,new boolean[]{false,true},composite.getName());
        evaluateQuery(tx.query().has(text, Text.CONTAINS, strs[2]).has(weight,Cmp.EQUAL,2.5),ElementCategory.VERTEX,
                numV/divisor,new boolean[]{true,true},mixed.getName());
        evaluateQuery(tx.query().has(text, Text.CONTAINS, strs[2]).has(weight,Cmp.EQUAL,2.5).has(flag.getName()),ElementCategory.VERTEX,
                numV/divisor,new boolean[]{false,true},mixed.getName());
        evaluateQuery(tx.query().has(text, Text.CONTAINS, strs[3]).has(name, Cmp.EQUAL, strs[3]).has(weight, Cmp.EQUAL, 3.5), ElementCategory.VERTEX,
                numV / divisor, new boolean[]{true, true}, mixed.getName(), composite.getName());
        evaluateQuery(tx.query().has(text,Text.CONTAINS,strs[3]).has(name,Cmp.EQUAL,strs[3]).has(weight,Cmp.EQUAL,3.5).has(flag.getName()),ElementCategory.VERTEX,
                numV/divisor,new boolean[]{false,true},mixed.getName(),composite.getName());

    }


    private void setupChainGraph(int numV, String[] strs, boolean sameNameMapping) {
        clopen(option(INDEX_NAME_MAPPING,INDEX),sameNameMapping);
        TitanGraphIndex vindex = getExternalIndex(Vertex.class,INDEX);
        TitanGraphIndex eindex = getExternalIndex(Edge.class,INDEX);
        TitanGraphIndex pindex = getExternalIndex(TitanProperty.class,INDEX);
        PropertyKey name = makeKey("name",String.class);

        mgmt.addIndexKey(vindex, name, getStringMapping());
        mgmt.addIndexKey(eindex, name, getStringMapping());
        mgmt.addIndexKey(pindex, name, getStringMapping(), Parameter.of("mapped-name", "xstr"));
        PropertyKey text = makeKey("text",String.class);
        mgmt.addIndexKey(vindex, text, getTextMapping(), Parameter.of("mapped-name","xtext"));
        mgmt.addIndexKey(eindex, text, getTextMapping());
        mgmt.addIndexKey(pindex, text, getTextMapping());
        mgmt.makeEdgeLabel("knows").signature(name).make();
        mgmt.makePropertyKey("uid").dataType(String.class).signature(text).make();
        finishSchema();
        TitanVertex previous = null;
        for (int i=0;i<numV;i++) {
            TitanVertex v = graph.addVertex(null);
            v.setProperty("name",strs[i%strs.length]);
            v.setProperty("text",strs[i%strs.length]);
            TitanEdge e = v.addEdge("knows",previous==null?v:previous);
            e.setProperty("name",strs[i%strs.length]);
            e.setProperty("text",strs[i%strs.length]);
            TitanProperty p = v.addProperty("uid","v"+i);
            p.setProperty("name", strs[i % strs.length]);
            p.setProperty("text", strs[i % strs.length]);
            previous=v;
        }
    }

    /**
     * Tests index parameters (mapping and names) and various string predicates
     */
    @Test
    public void testIndexParameters() {
        int numV = 1000;
        String[] strs = {"Uncle Berry has a farm","and on his farm he has five ducks","ducks are beautiful animals","the sky is very blue today"};
        setupChainGraph(numV,strs,false);

        evaluateQuery(graph.query().has("text",Text.CONTAINS,"ducks"),
                ElementCategory.VERTEX,numV/strs.length*2,new boolean[]{true,true},VINDEX);
        assertEquals(numV/strs.length*2,Iterables.size(graph.query().has("text",Text.CONTAINS,"ducks").vertices()));
        assertEquals(numV/strs.length*2,Iterables.size(graph.query().has("text",Text.CONTAINS,"farm").vertices()));
        assertEquals(numV/strs.length,Iterables.size(graph.query().has("text",Text.CONTAINS,"beautiful").vertices()));
        evaluateQuery(graph.query().has("text",Text.CONTAINS_PREFIX,"beauti"),
                ElementCategory.VERTEX,numV/strs.length,new boolean[]{true,true},VINDEX);
        assertEquals(numV/strs.length,Iterables.size(graph.query().has("text",Text.CONTAINS_REGEX,"be[r]+y").vertices()));
        assertEquals(0,Iterables.size(graph.query().has("text",Text.CONTAINS,"lolipop").vertices()));
        assertEquals(numV/strs.length,Iterables.size(graph.query().has("name",Cmp.EQUAL,strs[1]).vertices()));
        assertEquals(numV/strs.length,Iterables.size(graph.query().has("name",Cmp.EQUAL,strs[1]).vertices()));
        assertEquals(numV/strs.length*(strs.length-1),Iterables.size(graph.query().has("name",Cmp.NOT_EQUAL,strs[2]).vertices()));
        assertEquals(0,Iterables.size(graph.query().has("name",Cmp.EQUAL,"farm").vertices()));
        assertEquals(numV/strs.length,Iterables.size(graph.query().has("name",Text.PREFIX,"ducks").vertices()));
        assertEquals(numV/strs.length*2,Iterables.size(graph.query().has("name",Text.REGEX,"(.*)ducks(.*)").vertices()));

        //Same queries for edges
        evaluateQuery(graph.query().has("text",Text.CONTAINS,"ducks"),
                ElementCategory.EDGE,numV/strs.length*2,new boolean[]{true,true},EINDEX);
        assertEquals(numV/strs.length*2,Iterables.size(graph.query().has("text",Text.CONTAINS,"ducks").edges()));
        assertEquals(numV/strs.length*2,Iterables.size(graph.query().has("text",Text.CONTAINS,"farm").edges()));
        assertEquals(numV/strs.length,Iterables.size(graph.query().has("text",Text.CONTAINS,"beautiful").edges()));
        evaluateQuery(graph.query().has("text",Text.CONTAINS_PREFIX,"beauti"),
                ElementCategory.EDGE,numV/strs.length,new boolean[]{true,true},EINDEX);
        assertEquals(numV/strs.length,Iterables.size(graph.query().has("text",Text.CONTAINS_REGEX,"be[r]+y").edges()));
        assertEquals(0,Iterables.size(graph.query().has("text",Text.CONTAINS,"lolipop").edges()));
        assertEquals(numV/strs.length,Iterables.size(graph.query().has("name",Cmp.EQUAL,strs[1]).edges()));
        assertEquals(numV/strs.length,Iterables.size(graph.query().has("name",Cmp.EQUAL,strs[1]).edges()));
        assertEquals(numV/strs.length*(strs.length-1),Iterables.size(graph.query().has("name",Cmp.NOT_EQUAL,strs[2]).edges()));
        assertEquals(0,Iterables.size(graph.query().has("name",Cmp.EQUAL,"farm").edges()));
        assertEquals(numV/strs.length,Iterables.size(graph.query().has("name",Text.PREFIX,"ducks").edges()));
        assertEquals(numV/strs.length*2,Iterables.size(graph.query().has("name",Text.REGEX,"(.*)ducks(.*)").edges()));

        //Same queries for properties
        evaluateQuery(graph.query().has("text",Text.CONTAINS,"ducks"),
                ElementCategory.PROPERTY,numV/strs.length*2,new boolean[]{true,true},PINDEX);
        assertEquals(numV/strs.length*2,Iterables.size(graph.query().has("text",Text.CONTAINS,"ducks").properties()));
        assertEquals(numV/strs.length*2,Iterables.size(graph.query().has("text",Text.CONTAINS,"farm").properties()));
        assertEquals(numV/strs.length,Iterables.size(graph.query().has("text",Text.CONTAINS,"beautiful").properties()));
        evaluateQuery(graph.query().has("text",Text.CONTAINS_PREFIX,"beauti"),
                ElementCategory.PROPERTY,numV/strs.length,new boolean[]{true,true},PINDEX);
        assertEquals(numV/strs.length,Iterables.size(graph.query().has("text",Text.CONTAINS_REGEX,"be[r]+y").properties()));
        assertEquals(0,Iterables.size(graph.query().has("text",Text.CONTAINS,"lolipop").properties()));
        assertEquals(numV/strs.length,Iterables.size(graph.query().has("name",Cmp.EQUAL,strs[1]).properties()));
        assertEquals(numV/strs.length,Iterables.size(graph.query().has("name",Cmp.EQUAL,strs[1]).properties()));
        assertEquals(numV/strs.length*(strs.length-1),Iterables.size(graph.query().has("label","uid").has("name",Cmp.NOT_EQUAL,strs[2]).properties()));
        assertEquals(0,Iterables.size(graph.query().has("name",Cmp.EQUAL,"farm").properties()));
        assertEquals(numV/strs.length,Iterables.size(graph.query().has("name",Text.PREFIX,"ducks").properties()));
        assertEquals(numV/strs.length*2,Iterables.size(graph.query().has("name",Text.REGEX,"(.*)ducks(.*)").properties()));


        clopen();
        /* =======================================
        Same queries as above but against backend */

        evaluateQuery(graph.query().has("text",Text.CONTAINS,"ducks"),
                ElementCategory.VERTEX,numV/strs.length*2,new boolean[]{true,true},VINDEX);
        assertEquals(numV/strs.length*2,Iterables.size(graph.query().has("text",Text.CONTAINS,"ducks").vertices()));
        assertEquals(numV/strs.length*2,Iterables.size(graph.query().has("text",Text.CONTAINS,"farm").vertices()));
        assertEquals(numV/strs.length,Iterables.size(graph.query().has("text",Text.CONTAINS,"beautiful").vertices()));
        evaluateQuery(graph.query().has("text",Text.CONTAINS_PREFIX,"beauti"),
                ElementCategory.VERTEX,numV/strs.length,new boolean[]{true,true},VINDEX);
        assertEquals(numV/strs.length,Iterables.size(graph.query().has("text",Text.CONTAINS_REGEX,"be[r]+y").vertices()));
        assertEquals(0,Iterables.size(graph.query().has("text",Text.CONTAINS,"lolipop").vertices()));
        assertEquals(numV/strs.length,Iterables.size(graph.query().has("name",Cmp.EQUAL,strs[1]).vertices()));
        assertEquals(numV/strs.length,Iterables.size(graph.query().has("name",Cmp.EQUAL,strs[1]).vertices()));
        assertEquals(numV/strs.length*(strs.length-1),Iterables.size(graph.query().has("name",Cmp.NOT_EQUAL,strs[2]).vertices()));
        assertEquals(0,Iterables.size(graph.query().has("name",Cmp.EQUAL,"farm").vertices()));
        assertEquals(numV/strs.length,Iterables.size(graph.query().has("name",Text.PREFIX,"ducks").vertices()));
        assertEquals(numV/strs.length*2,Iterables.size(graph.query().has("name",Text.REGEX,"(.*)ducks(.*)").vertices()));

        //Same queries for edges
        evaluateQuery(graph.query().has("text",Text.CONTAINS,"ducks"),
                ElementCategory.EDGE,numV/strs.length*2,new boolean[]{true,true},EINDEX);
        assertEquals(numV/strs.length*2,Iterables.size(graph.query().has("text",Text.CONTAINS,"ducks").edges()));
        assertEquals(numV/strs.length*2,Iterables.size(graph.query().has("text",Text.CONTAINS,"farm").edges()));
        assertEquals(numV/strs.length,Iterables.size(graph.query().has("text",Text.CONTAINS,"beautiful").edges()));
        evaluateQuery(graph.query().has("text",Text.CONTAINS_PREFIX,"beauti"),
                ElementCategory.EDGE,numV/strs.length,new boolean[]{true,true},EINDEX);
        assertEquals(numV/strs.length,Iterables.size(graph.query().has("text",Text.CONTAINS_REGEX,"be[r]+y").edges()));
        assertEquals(0,Iterables.size(graph.query().has("text",Text.CONTAINS,"lolipop").edges()));
        assertEquals(numV/strs.length,Iterables.size(graph.query().has("name",Cmp.EQUAL,strs[1]).edges()));
        assertEquals(numV/strs.length,Iterables.size(graph.query().has("name",Cmp.EQUAL,strs[1]).edges()));
        assertEquals(numV/strs.length*(strs.length-1),Iterables.size(graph.query().has("name",Cmp.NOT_EQUAL,strs[2]).edges()));
        assertEquals(0,Iterables.size(graph.query().has("name",Cmp.EQUAL,"farm").edges()));
        assertEquals(numV/strs.length,Iterables.size(graph.query().has("name",Text.PREFIX,"ducks").edges()));
        assertEquals(numV/strs.length*2,Iterables.size(graph.query().has("name",Text.REGEX,"(.*)ducks(.*)").edges()));

        //Same queries for properties
        evaluateQuery(graph.query().has("text",Text.CONTAINS,"ducks"),
                ElementCategory.PROPERTY,numV/strs.length*2,new boolean[]{true,true},PINDEX);
        assertEquals(numV/strs.length*2,Iterables.size(graph.query().has("text",Text.CONTAINS,"ducks").properties()));
        assertEquals(numV/strs.length*2,Iterables.size(graph.query().has("text",Text.CONTAINS,"farm").properties()));
        assertEquals(numV/strs.length,Iterables.size(graph.query().has("text",Text.CONTAINS,"beautiful").properties()));
        evaluateQuery(graph.query().has("text",Text.CONTAINS_PREFIX,"beauti"),
                ElementCategory.PROPERTY,numV/strs.length,new boolean[]{true,true},PINDEX);
        assertEquals(numV/strs.length,Iterables.size(graph.query().has("text",Text.CONTAINS_REGEX,"be[r]+y").properties()));
        assertEquals(0,Iterables.size(graph.query().has("text",Text.CONTAINS,"lolipop").properties()));
        assertEquals(numV/strs.length,Iterables.size(graph.query().has("name",Cmp.EQUAL,strs[1]).properties()));
        assertEquals(numV/strs.length,Iterables.size(graph.query().has("name",Cmp.EQUAL,strs[1]).properties()));
        assertEquals(numV/strs.length*(strs.length-1),Iterables.size(graph.query().has("label","uid").has("name",Cmp.NOT_EQUAL,strs[2]).properties()));
        assertEquals(0,Iterables.size(graph.query().has("name",Cmp.EQUAL,"farm").properties()));
        assertEquals(numV/strs.length,Iterables.size(graph.query().has("name",Text.PREFIX,"ducks").properties()));
        assertEquals(numV/strs.length*2,Iterables.size(graph.query().has("name",Text.REGEX,"(.*)ducks(.*)").properties()));

        //Test name mapping
        if (supportsLuceneStyleQueries()) {
            assertEquals(numV / strs.length * 2, Iterables.size(graph.indexQuery(VINDEX, "xtext:ducks").vertices()));
            assertEquals(0, Iterables.size(graph.indexQuery(EINDEX, "xtext:ducks").edges()));
        }
    }

    /**
     * Tests index parameters (mapping and names) with raw indexQuery
     */
    @Test
    public void testRawQueries() {
        if (!supportsLuceneStyleQueries()) return;

        int numV = 1000;
        String[] strs = {"Uncle Berry has a farm","and on his farm he has five ducks","ducks are beautiful animals","the sky is very blue today"};
        setupChainGraph(numV,strs,true);
        clopen();

        assertEquals(numV / strs.length * 2, Iterables.size(graph.indexQuery(VINDEX, "v.text:ducks").vertices()));
        assertEquals(numV / strs.length * 2, Iterables.size(graph.indexQuery(VINDEX, "v.text:(farm uncle berry)").vertices()));
        assertEquals(numV/strs.length,Iterables.size(graph.indexQuery(VINDEX,"v.text:(farm uncle berry) AND v.name:\"Uncle Berry has a farm\"").vertices()));
        assertEquals(numV/strs.length*2,Iterables.size(graph.indexQuery(VINDEX,"v.text:(beautiful are ducks)").vertices()));
        assertEquals(numV / strs.length * 2 - 10, Iterables.size(graph.indexQuery(VINDEX, "v.text:(beautiful are ducks)").offset(10).vertices()));
        assertEquals(10, Iterables.size(graph.indexQuery(VINDEX, "v.\"text\":(beautiful are ducks)").limit(10).vertices()));
        assertEquals(10,Iterables.size(graph.indexQuery(VINDEX,"v.\"text\":(beautiful are ducks)").limit(10).offset(10).vertices()));
        assertEquals(0,Iterables.size(graph.indexQuery(VINDEX,"v.\"text\":(beautiful are ducks)").limit(10).offset(numV).vertices()));
        //Test name mapping
<<<<<<< HEAD
        assertEquals(numV / strs.length * 2, Iterables.size(graph.indexQuery(VINDEX, "vtext:ducks").vertices()));
        assertEquals(0, Iterables.size(graph.indexQuery(VINDEX, "etext:ducks").vertices()));
        //Test custom element identifier
        assertEquals(numV / strs.length * 2, Iterables.size(graph.indexQuery(VINDEX, "$v$text:ducks").setElementIdentifier("$v$").vertices()));
        assertEquals(0, Iterables.size(graph.indexQuery(VINDEX, "v.text:ducks").setElementIdentifier("$v$").vertices()));
=======
        assertEquals(numV / strs.length * 2, Iterables.size(graph.indexQuery(VINDEX, "xtext:ducks").vertices()));
        assertEquals(0, Iterables.size(graph.indexQuery(VINDEX, "text:ducks").vertices()));

>>>>>>> 9f02e0b2

        //Same queries for edges
        assertEquals(numV / strs.length * 2, Iterables.size(graph.indexQuery(EINDEX, "e.text:ducks").edges()));
        assertEquals(numV/strs.length*2,Iterables.size(graph.indexQuery(EINDEX,"e.text:(farm uncle berry)").edges()));
        assertEquals(numV / strs.length, Iterables.size(graph.indexQuery(EINDEX, "e.text:(farm uncle berry) AND e.name:\"Uncle Berry has a farm\"").edges()));
        assertEquals(numV/strs.length*2,Iterables.size(graph.indexQuery(EINDEX,"e.text:(beautiful are ducks)").edges()));
        assertEquals(numV / strs.length * 2 - 10, Iterables.size(graph.indexQuery(EINDEX, "e.text:(beautiful are ducks)").offset(10).edges()));
        assertEquals(10, Iterables.size(graph.indexQuery(EINDEX, "e.\"text\":(beautiful are ducks)").limit(10).edges()));
        assertEquals(10, Iterables.size(graph.indexQuery(EINDEX, "e.\"text\":(beautiful are ducks)").limit(10).offset(10).edges()));
        assertEquals(0,Iterables.size(graph.indexQuery(EINDEX,"e.\"text\":(beautiful are ducks)").limit(10).offset(numV).edges()));
        //Test name mapping
        assertEquals(numV / strs.length * 2, Iterables.size(graph.indexQuery(EINDEX, "text:ducks").edges()));

        //Same queries for edges
        assertEquals(numV/strs.length*2,Iterables.size(graph.indexQuery(PINDEX,"p.text:ducks").properties()));
        assertEquals(numV / strs.length * 2, Iterables.size(graph.indexQuery(PINDEX, "p.text:(farm uncle berry)").properties()));
        assertEquals(numV/strs.length,Iterables.size(graph.indexQuery(PINDEX,"p.text:(farm uncle berry) AND p.name:\"Uncle Berry has a farm\"").properties()));
        assertEquals(numV/strs.length*2,Iterables.size(graph.indexQuery(PINDEX,"p.text:(beautiful are ducks)").properties()));
        assertEquals(numV/strs.length*2-10,Iterables.size(graph.indexQuery(PINDEX,"p.text:(beautiful are ducks)").offset(10).properties()));
        assertEquals(10, Iterables.size(graph.indexQuery(PINDEX, "p.\"text\":(beautiful are ducks)").limit(10).properties()));
        assertEquals(10, Iterables.size(graph.indexQuery(PINDEX, "p.\"text\":(beautiful are ducks)").limit(10).offset(10).properties()));
        assertEquals(0,Iterables.size(graph.indexQuery(PINDEX,"p.\"text\":(beautiful are ducks)").limit(10).offset(numV).properties()));
        //Test name mapping
<<<<<<< HEAD
        assertEquals(numV/strs.length*2,Iterables.size(graph.indexQuery(PINDEX,"ptext:ducks").properties()));

=======
        assertEquals(numV/strs.length*2,Iterables.size(graph.indexQuery(PINDEX,"text:ducks").properties()));
>>>>>>> 9f02e0b2
    }

    @Test
    public void testDualMapping() {
        if (!indexFeatures.supportsStringMapping(Mapping.TEXTSTRING)) return;

        PropertyKey name = makeKey("name", String.class);
        TitanGraphIndex mixed = mgmt.buildIndex("mixed", Vertex.class).addKey(name, Mapping.TEXTSTRING.getParameter()).buildMixedIndex(INDEX);
        mixed.getName();
        finishSchema();

        TitanVertex v = tx.addVertex();
        v.setProperty("name","Long John Don");
        v = tx.addVertex();
        v.setProperty("name","Long Little Lewis");

        clopen();
        name = tx.getPropertyKey("name");
        evaluateQuery(tx.query().has(name,Cmp.EQUAL,"Long John Don"),ElementCategory.VERTEX,
                1,new boolean[]{true,true},"mixed");
        evaluateQuery(tx.query().has(name,Text.CONTAINS,"Long"),ElementCategory.VERTEX,
                2,new boolean[]{true,true},"mixed");
        evaluateQuery(tx.query().has(name,Text.CONTAINS,"Long Don"),ElementCategory.VERTEX,
                1,new boolean[]{true,true},"mixed");
        evaluateQuery(tx.query().has(name,Text.CONTAINS_PREFIX,"Lon"),ElementCategory.VERTEX,
                2,new boolean[]{true,true},"mixed");
        evaluateQuery(tx.query().has(name,Text.CONTAINS_REGEX,"Lit*le"),ElementCategory.VERTEX,
                1,new boolean[]{true,true},"mixed");
        evaluateQuery(tx.query().has(name,Text.REGEX,"Long.*"),ElementCategory.VERTEX,
                2,new boolean[]{true,true},"mixed");

        for (Vertex u : tx.getVertices()) {
            String n = u.<String>getProperty("name");
            if (n.endsWith("Don")) {
                u.remove();
            } else if (n.endsWith("Lewis")) {
                u.setProperty("name","Big Brother Bob");
            }
        }

        clopen();
        name = tx.getPropertyKey("name");

        evaluateQuery(tx.query().has(name,Text.CONTAINS,"Long"),ElementCategory.VERTEX,
                0,new boolean[]{true,true},"mixed");
        evaluateQuery(tx.query().has(name,Text.CONTAINS,"Big"),ElementCategory.VERTEX,
                1,new boolean[]{true,true},"mixed");
        evaluateQuery(tx.query().has(name,Text.PREFIX,"Big"),ElementCategory.VERTEX,
                1,new boolean[]{true,true},"mixed");
    }

    @Test
    public void testIndexReplay() throws Exception {
        final TimestampProvider times = graph.getConfiguration().getTimestampProvider();
        final long startTime = times.getTime().getTimestamp(TimeUnit.MILLISECONDS);
        clopen( option(SYSTEM_LOG_TRANSACTIONS), true
                ,option(KCVSLog.LOG_READ_LAG_TIME,TRANSACTION_LOG),new StandardDuration(50,TimeUnit.MILLISECONDS)
                ,option(LOG_READ_INTERVAL,TRANSACTION_LOG),new StandardDuration(250,TimeUnit.MILLISECONDS)
                ,option(MAX_COMMIT_TIME),new StandardDuration(1,TimeUnit.SECONDS)
                ,option(STORAGE_WRITE_WAITTIME), new StandardDuration(300, TimeUnit.MILLISECONDS)
                ,option(TestMockIndexProvider.INDEX_BACKEND_PROXY,INDEX), adjustedConfig.get(INDEX_BACKEND,INDEX)
                ,option(INDEX_BACKEND,INDEX), TestMockIndexProvider.class.getName()
                ,option(TestMockIndexProvider.INDEX_MOCK_FAILADD,INDEX), true
        );

        PropertyKey name = mgmt.makePropertyKey("name").dataType(String.class).make();
        PropertyKey age = mgmt.makePropertyKey("age").dataType(Integer.class).make();
        mgmt.buildIndex("mi",Vertex.class).addKey(name, getTextMapping()).addKey(age).buildMixedIndex(INDEX);
        finishSchema();
        TitanVertex vs[] = new TitanVertex[4];

        vs[0] = tx.addVertex();
        ElementHelper.setProperties(vs[0],"name","Big Boy Bobson","age",55);
        newTx();
        vs[1] = tx.addVertex();
        vs[2] = tx.addVertex();
        vs[3] = tx.addVertex();
        ElementHelper.setProperties(vs[1],"name","Long Little Lewis","age",35);
        ElementHelper.setProperties(vs[2],"name","Tall Long Tiger","age",75);
        ElementHelper.setProperties(vs[3],"name","Long John Don","age",15);
        newTx();
        vs[2] = tx.getVertex(vs[2].getLongId());
        vs[2].remove();
        vs[3] = tx.getVertex(vs[3].getLongId());
        vs[3].setProperty("name","Bad Boy Badsy");
        vs[3].removeProperty("age");
        newTx();
        vs[0] = tx.getVertex(vs[0].getLongId());
        vs[0].setProperty("age", 66);
        newTx();

        clopen();
        //Just to make sure nothing has been persisted to index
        evaluateQuery(tx.query().has("name",Text.CONTAINS,"boy"),
                ElementCategory.VERTEX,0,new boolean[]{true,true},"mi");
        /*
        Transaction Recovery
         */
        TransactionRecovery recovery = TitanFactory.startTransactionRecovery(graph,startTime,TimeUnit.MILLISECONDS);
        //wait
        Thread.sleep(12000L);

        recovery.shutdown();
        long[] recoveryStats = ((StandardTransactionLogProcessor)recovery).getStatistics();

        clopen();

        evaluateQuery(tx.query().has("name",Text.CONTAINS,"boy"),
                ElementCategory.VERTEX,2,new boolean[]{true,true},"mi");
        evaluateQuery(tx.query().has("name",Text.CONTAINS,"long"),
                ElementCategory.VERTEX,1,new boolean[]{true,true},"mi");
//        Vertex v = Iterables.getOnlyElement(tx.query().has("name",Text.CONTAINS,"long").vertices());
//        System.out.println(v.getProperty("age"));
        evaluateQuery(tx.query().has("name", Text.CONTAINS, "long").interval("age", 30, 40),
                ElementCategory.VERTEX, 1, new boolean[]{true, true}, "mi");
        evaluateQuery(tx.query().has("age",75),
                ElementCategory.VERTEX,0,new boolean[]{true,true},"mi");
        evaluateQuery(tx.query().has("name", Text.CONTAINS, "boy").interval("age", 60, 70),
                ElementCategory.VERTEX,1,new boolean[]{true,true},"mi");
        evaluateQuery(tx.query().interval("age",0,100),
                ElementCategory.VERTEX,2,new boolean[]{true,true},"mi");


        assertEquals(1,recoveryStats[0]); //schema transaction was successful
        assertEquals(4,recoveryStats[1]); //all 4 index transaction had provoked errors in the indexing backend
    }

    @Test
    public void testIndexUpdatesWithoutReindex() throws InterruptedException {
        Object[] settings = new Object[]{option(LOG_SEND_DELAY,MANAGEMENT_LOG),new StandardDuration(0, TimeUnit.MILLISECONDS),
                option(KCVSLog.LOG_READ_LAG_TIME,MANAGEMENT_LOG),new StandardDuration(50,TimeUnit.MILLISECONDS),
                option(LOG_READ_INTERVAL,MANAGEMENT_LOG),new StandardDuration(250,TimeUnit.MILLISECONDS)
        };

        clopen(settings);
        final String defText = "Mountain rocks are great friends";
        final int defTime = 5;
        final double defHeight = 101.1;

        //Creates types and index only one key
        PropertyKey time = mgmt.makePropertyKey("time").dataType(Integer.class).make();
        PropertyKey text = mgmt.makePropertyKey("text").dataType(String.class).make();
        PropertyKey height = mgmt.makePropertyKey("height").dataType(Decimal.class).make();
        TitanGraphIndex index = mgmt.buildIndex("theIndex",Vertex.class)
                .addKey(text, getTextMapping(), getFieldMap(text)).buildMixedIndex(INDEX);
        finishSchema();

        //Add initial data
        addVertex(defTime,defText,defHeight);

        //Indexes should not yet be in use
        clopen(settings);
        evaluateQuery(tx.query().has("text",Text.CONTAINS,"rocks"),
                ElementCategory.VERTEX,1,new boolean[]{true,true},"theIndex");
        evaluateQuery(tx.query().has("time",5),
                ElementCategory.VERTEX,1,new boolean[]{false,true});
        evaluateQuery(tx.query().interval("height",100,200),
                ElementCategory.VERTEX,1,new boolean[]{false,true});
        evaluateQuery(tx.query().interval("height",100,200).has("time",5),
                ElementCategory.VERTEX,1,new boolean[]{false,true});
        evaluateQuery(tx.query().has("text",Text.CONTAINS,"rocks").has("time",5).interval("height",100,200),
                ElementCategory.VERTEX,1,new boolean[]{false,true},"theIndex");
        newTx();

        //Add another key to index ------------------------------------------------------
        finishSchema();
        time = mgmt.getPropertyKey("time");
        mgmt.addIndexKey(mgmt.getGraphIndex("theIndex"),time, getFieldMap(time));
        finishSchema();
        newTx();

        //Add more data
        addVertex(defTime,defText,defHeight);
        tx.commit();
        //Should not yet be able to enable since not yet registered
        try {
            mgmt.updateIndex(mgmt.getGraphIndex("theIndex"), SchemaAction.ENABLE_INDEX);
            fail();
        } catch (IllegalArgumentException e) {}
//        mgmt.updateIndex(mgmt.getGraphIndex("theIndex"), SchemaAction.REGISTER_INDEX);
        mgmt.commit();

        Thread.sleep(2000);
        finishSchema();
        mgmt.updateIndex(mgmt.getGraphIndex("theIndex"), SchemaAction.ENABLE_INDEX);
        finishSchema();

        //Add more data
        addVertex(defTime,defText,defHeight);

        //One more key should be indexed but only sees partial data
        clopen(settings);
        evaluateQuery(tx.query().has("text",Text.CONTAINS,"rocks"),
                ElementCategory.VERTEX,3,new boolean[]{true,true},"theIndex");
        evaluateQuery(tx.query().has("time",5),
                ElementCategory.VERTEX,2,new boolean[]{true,true},"theIndex");
        evaluateQuery(tx.query().interval("height",100,200),
                ElementCategory.VERTEX,3,new boolean[]{false,true});
        evaluateQuery(tx.query().interval("height",100,200).has("time",5),
                ElementCategory.VERTEX,2,new boolean[]{false,true},"theIndex");
        evaluateQuery(tx.query().has("text",Text.CONTAINS,"rocks").has("time",5).interval("height",100,200),
                ElementCategory.VERTEX,2,new boolean[]{false,true},"theIndex");
        newTx();

        //Add another key to index ------------------------------------------------------
        finishSchema();
        height = mgmt.getPropertyKey("height");
        mgmt.addIndexKey(mgmt.getGraphIndex("theIndex"),height);
        finishSchema();

        //Add more data
        addVertex(defTime,defText,defHeight);
        tx.commit();
        mgmt.commit();

        Thread.sleep(2000);
        finishSchema();
        mgmt.updateIndex(mgmt.getGraphIndex("theIndex"), SchemaAction.ENABLE_INDEX);
        finishSchema();

        //Add more data
        addVertex(defTime,defText,defHeight);

        //One more key should be indexed but only sees partial data
        clopen(settings);
        evaluateQuery(tx.query().has("text",Text.CONTAINS,"rocks"),
                ElementCategory.VERTEX,5,new boolean[]{true,true},"theIndex");
        evaluateQuery(tx.query().has("time",5),
                ElementCategory.VERTEX,4,new boolean[]{true,true},"theIndex");
        evaluateQuery(tx.query().interval("height",100,200),
                ElementCategory.VERTEX,2,new boolean[]{true,true},"theIndex");
        evaluateQuery(tx.query().interval("height",100,200).has("time",5),
                ElementCategory.VERTEX,2,new boolean[]{true,true},"theIndex");
        evaluateQuery(tx.query().has("text",Text.CONTAINS,"rocks").has("time",5).interval("height",100,200),
                ElementCategory.VERTEX,2,new boolean[]{true,true},"theIndex");
        newTx();
    }

    private void addVertex(int time, String text, double height) {
        newTx();
        TitanVertex v = tx.addVertex();
        v.setProperty("text",text);
        v.setProperty("time",time);
        v.setProperty("height",height);
        newTx();
    }



   /* ==================================================================================
                                     TIME-TO-LIVE
     ==================================================================================*/

    @Test
    public void testVertexTTLWithMixedIndices() throws Exception {
        if (!features.hasCellTTL() || !indexFeatures.supportsDocumentTTL()) {
            return;
        }

        PropertyKey name = makeKey("name", String.class);
        PropertyKey time = makeKey("time", Long.class);
        PropertyKey text = makeKey("text", String.class);

        VertexLabel event = mgmt.makeVertexLabel("event").setStatic().make();
        final int eventTTLSeconds = (int)TestGraphConfigs.getTTL(TimeUnit.SECONDS);
        mgmt.setTTL(event, eventTTLSeconds, TimeUnit.SECONDS);

        mgmt.buildIndex("index1",Vertex.class).
                addKey(name, getStringMapping()).addKey(time).buildMixedIndex(INDEX);
        mgmt.buildIndex("index2",Vertex.class).indexOnly(event).
                addKey(text, getTextMapping()).buildMixedIndex(INDEX);

        assertEquals(0, mgmt.getTTL(name).getLength(TimeUnit.SECONDS));
        assertEquals(0, mgmt.getTTL(time).getLength(TimeUnit.SECONDS));
        assertEquals(eventTTLSeconds, mgmt.getTTL(event).getLength(TimeUnit.SECONDS));
        finishSchema();

        Vertex v1 = tx.addVertexWithLabel("event");
        v1.setProperty("name", "first event");
        v1.setProperty("text", "this text will help to identify the first event");
        long time1 = System.currentTimeMillis();
        v1.setProperty("time", time1);
        Vertex v2 = tx.addVertexWithLabel("event");
        v2.setProperty("name", "second event");
        v2.setProperty("text", "this text won't match");
        long time2 = time1 + 1;
        v2.setProperty("time", time2);

        time = tx.getPropertyKey("time");
        evaluateQuery(tx.query().has("name","first event").orderBy(time,Order.DESC),
                ElementCategory.VERTEX,1,new boolean[]{true,true}, time, Order.DESC,"index1");
        evaluateQuery(tx.query().has("text",Text.CONTAINS,"help").has("label","event"),
                ElementCategory.VERTEX,1,new boolean[]{true,true},"index2");


        clopen();

        Object v1Id = v1.getId();
        Object v2Id = v2.getId();

        time = tx.getPropertyKey("time");
        evaluateQuery(tx.query().has("name","first event").orderBy(time,Order.DESC),
                ElementCategory.VERTEX,1,new boolean[]{true,true}, time, Order.DESC,"index1");
        evaluateQuery(tx.query().has("text",Text.CONTAINS,"help").has("label","event"),
                ElementCategory.VERTEX,1,new boolean[]{true,true},"index2");

        v1 = tx.getVertex(v1Id);
        v2 = tx.getVertex(v1Id);
        assertNotNull(v1);
        assertNotNull(v2);

        Thread.sleep(TimeUnit.MILLISECONDS.convert((long)Math.ceil(eventTTLSeconds * 1.25), TimeUnit.SECONDS));

        clopen();
        time = tx.getPropertyKey("time");

        evaluateQuery(tx.query().has("text",Text.CONTAINS,"help").has("label","event"),
                ElementCategory.VERTEX,0,new boolean[]{true,true},"index2");
        evaluateQuery(tx.query().has("name","first event").orderBy(time,Order.DESC),
                ElementCategory.VERTEX,0,new boolean[]{true,true}, time, Order.DESC,"index1");


        v1 = tx.getVertex(v1Id);
        v2 = tx.getVertex(v2Id);
        assertNull(v1);
        assertNull(v2);
    }

    @Test
    public void testEdgeTTLWithMixedIndices() throws Exception {
        if (!features.hasCellTTL() || !indexFeatures.supportsDocumentTTL()) {
            return;
        }

        PropertyKey name = mgmt.makePropertyKey("name").dataType(String.class).make();
        PropertyKey text = mgmt.makePropertyKey("text").dataType(String.class).make();
        PropertyKey time = makeKey("time", Long.class);

        EdgeLabel label = mgmt.makeEdgeLabel("likes").make();
        final int likesTTLSeconds = (int)TestGraphConfigs.getTTL(TimeUnit.SECONDS);
        mgmt.setTTL(label, likesTTLSeconds, TimeUnit.SECONDS);

        mgmt.buildIndex("index1",Edge.class).
                addKey(name, getStringMapping()).addKey(time).buildMixedIndex(INDEX);
        mgmt.buildIndex("index2",Edge.class).indexOnly(label).
                addKey(text, getTextMapping()).buildMixedIndex(INDEX);

        assertEquals(0, mgmt.getTTL(name).getLength(TimeUnit.SECONDS));
        assertEquals(likesTTLSeconds, mgmt.getTTL(label).getLength(TimeUnit.SECONDS));
        finishSchema();

        TitanVertex v1 = tx.addVertex(), v2 = tx.addVertex(), v3 = tx.addVertex();

        Edge e1 = tx.addEdge(v1, v2, "likes");
        e1.setProperty("name", "v1 likes v2");
        e1.setProperty("text", "this will help to identify the edge");
        long time1 = System.currentTimeMillis();
        e1.setProperty("time", time1);
        Edge e2 = tx.addEdge(v2, v3, "likes");
        e2.setProperty("name", "v2 likes v3");
        e2.setProperty("text", "this won't match anything");
        long time2 = time1 + 1;
        e2.setProperty("time", time2);
        Object e1Id = e1.getId();
        Object e2Id = e2.getId();

        clopen();

        time = tx.getPropertyKey("time");
        evaluateQuery(tx.query().has("text",Text.CONTAINS,"help").has("label","likes"),
                ElementCategory.EDGE,1,new boolean[]{true,true},"index2");
        evaluateQuery(tx.query().has("name","v2 likes v3").orderBy(time,Order.DESC),
                ElementCategory.EDGE,1,new boolean[]{true,true}, time, Order.DESC,"index1");
        v1 = tx.getVertex(v1.getLongId());
        v2 = tx.getVertex(v2.getLongId());
        v3 = tx.getVertex(v3.getLongId());
        e1 = tx.getEdge(e1Id);
        e2 = tx.getEdge(e1Id);
        assertNotNull(v1);
        assertNotNull(v2);
        assertNotNull(v3);
        assertNotNull(e1);
        assertNotNull(e2);
        assertTrue(v1.getEdges(Direction.OUT).iterator().hasNext());
        assertTrue(v2.getEdges(Direction.OUT).iterator().hasNext());


        Thread.sleep(TimeUnit.MILLISECONDS.convert((long)Math.ceil(likesTTLSeconds * 1.25), TimeUnit.SECONDS));
        clopen();

        time = tx.getPropertyKey("time");
        // ...indexes have expired
        evaluateQuery(tx.query().has("text",Text.CONTAINS,"help").has("label","likes"),
                ElementCategory.EDGE,0,new boolean[]{true,true},"index2");
        evaluateQuery(tx.query().has("name","v2 likes v3").orderBy(time,Order.DESC),
                ElementCategory.EDGE,0,new boolean[]{true,true}, time, Order.DESC,"index1");

        v1 = tx.getVertex(v1.getLongId());
        v2 = tx.getVertex(v2.getLongId());
        v3 = tx.getVertex(v3.getLongId());
        e1 = tx.getEdge(e1Id);
        e2 = tx.getEdge(e1Id);
        assertNotNull(v1);
        assertNotNull(v2);
        assertNotNull(v3);
        // edges have expired from the graph...
        assertNull(e1);
        assertNull(e2);
        assertFalse(v1.getEdges(Direction.OUT).iterator().hasNext());
        assertFalse(v2.getEdges(Direction.OUT).iterator().hasNext());

    }

   /* ==================================================================================
                            SPECIAL CONCURRENT UPDATE CASES
     ==================================================================================*/

    /**
     * Create a vertex with an indexed property and commit. Open two new
     * transactions; delete vertex in one and delete just the property in the
     * other, then commit in the same order. Neither commit throws an exception.
     */
    @Test
    public void testDeleteVertexThenDeleteProperty() throws BackendException {
        testNestedWrites("x", null);
    }

    /**
     * Create a vertex and commit. Open two new transactions; delete vertex in
     * one and add an indexed property in the other, then commit in the same
     * order. Neither commit throws an exception.
     */
    @Test
    public void testDeleteVertexThenAddProperty() throws BackendException {
        testNestedWrites(null, "y");
    }

    /**
     * Create a vertex with an indexed property and commit. Open two new
     * transactions; delete vertex in one and modify the property in the other,
     * then commit in the same order. Neither commit throws an exception.
     */
    @Test
    public void testDeleteVertexThenModifyProperty() throws BackendException {
        testNestedWrites("x", "y");
    }

    private void testNestedWrites(String initialValue, String updatedValue) throws BackendException {
        // This method touches a single vertex with multiple transactions,
        // leading to deadlock under BDB and cascading test failures. Check for
        // the hasTxIsolation() store feature, which is currently true for BDB
        // but false for HBase/Cassandra. This is kind of a hack; a more robust
        // approach might implement different methods/assertions depending on
        // whether the store is capable of deadlocking or detecting conflicting
        // writes and aborting a transaction.
        Backend b = null;
        try {
            b = graph.getConfiguration().getBackend();
            if (b.getStoreFeatures().hasTxIsolation()) {
                log.info("Skipping "  + getClass().getSimpleName() + "." + methodName.getMethodName());
                return;
            }
        } finally {
            if (null != b)
                b.close();
        }

        final String propName = "foo";

        // Write schema and one vertex
        PropertyKey prop = makeKey(propName, String.class);
        createExternalVertexIndex(prop, INDEX);
        finishSchema();
        TitanVertex v = graph.addVertex(null);
        if (null != initialValue)
            ElementHelper.setProperties(v, propName, initialValue);
        graph.commit();

        Object id = v.getId();

        // Open two transactions and modify the same vertex
        TitanTransaction vertexDeleter = graph.newTransaction();
        TitanTransaction propDeleter = graph.newTransaction();

        vertexDeleter.removeVertex(vertexDeleter.getVertex(id));
        if (null == updatedValue)
            propDeleter.getVertex(propDeleter.getVertex(id)).removeProperty(propName);
        else
            propDeleter.getVertex(propDeleter.getVertex(id)).setProperty(propName, updatedValue);

        vertexDeleter.commit();
        propDeleter.commit();

        // The vertex must not exist after deletion
        graph.rollback();
        assertEquals(null,  graph.getVertex(id));
        assertEquals(false, graph.query().has(propName).vertices().iterator().hasNext());
        if (null != updatedValue)
            assertEquals(false, graph.query().has(propName, updatedValue).vertices().iterator().hasNext());
        graph.rollback();
    }
}<|MERGE_RESOLUTION|>--- conflicted
+++ resolved
@@ -1,5 +1,6 @@
 package com.thinkaurelius.titan.graphdb;
 
+import com.google.common.base.Joiner;
 import com.google.common.collect.ImmutableList;
 import com.google.common.collect.Iterables;
 import com.thinkaurelius.titan.core.*;
@@ -35,6 +36,7 @@
 import org.slf4j.Logger;
 import org.slf4j.LoggerFactory;
 
+import java.io.File;
 import java.util.concurrent.TimeUnit;
 
 import static com.thinkaurelius.titan.graphdb.TitanGraphTest.evaluateQuery;
@@ -781,17 +783,11 @@
         assertEquals(10,Iterables.size(graph.indexQuery(VINDEX,"v.\"text\":(beautiful are ducks)").limit(10).offset(10).vertices()));
         assertEquals(0,Iterables.size(graph.indexQuery(VINDEX,"v.\"text\":(beautiful are ducks)").limit(10).offset(numV).vertices()));
         //Test name mapping
-<<<<<<< HEAD
-        assertEquals(numV / strs.length * 2, Iterables.size(graph.indexQuery(VINDEX, "vtext:ducks").vertices()));
-        assertEquals(0, Iterables.size(graph.indexQuery(VINDEX, "etext:ducks").vertices()));
+        assertEquals(numV / strs.length * 2, Iterables.size(graph.indexQuery(VINDEX, "xtext:ducks").vertices()));
+        assertEquals(0, Iterables.size(graph.indexQuery(VINDEX, "text:ducks").vertices()));
         //Test custom element identifier
         assertEquals(numV / strs.length * 2, Iterables.size(graph.indexQuery(VINDEX, "$v$text:ducks").setElementIdentifier("$v$").vertices()));
-        assertEquals(0, Iterables.size(graph.indexQuery(VINDEX, "v.text:ducks").setElementIdentifier("$v$").vertices()));
-=======
-        assertEquals(numV / strs.length * 2, Iterables.size(graph.indexQuery(VINDEX, "xtext:ducks").vertices()));
-        assertEquals(0, Iterables.size(graph.indexQuery(VINDEX, "text:ducks").vertices()));
-
->>>>>>> 9f02e0b2
+        //assertEquals(0, Iterables.size(graph.indexQuery(VINDEX, "v.\"text\":ducks").setElementIdentifier("$v$").vertices()));
 
         //Same queries for edges
         assertEquals(numV / strs.length * 2, Iterables.size(graph.indexQuery(EINDEX, "e.text:ducks").edges()));
@@ -815,12 +811,7 @@
         assertEquals(10, Iterables.size(graph.indexQuery(PINDEX, "p.\"text\":(beautiful are ducks)").limit(10).offset(10).properties()));
         assertEquals(0,Iterables.size(graph.indexQuery(PINDEX,"p.\"text\":(beautiful are ducks)").limit(10).offset(numV).properties()));
         //Test name mapping
-<<<<<<< HEAD
-        assertEquals(numV/strs.length*2,Iterables.size(graph.indexQuery(PINDEX,"ptext:ducks").properties()));
-
-=======
         assertEquals(numV/strs.length*2,Iterables.size(graph.indexQuery(PINDEX,"text:ducks").properties()));
->>>>>>> 9f02e0b2
     }
 
     @Test
